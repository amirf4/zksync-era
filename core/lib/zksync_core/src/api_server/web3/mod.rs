--- conflicted
+++ resolved
@@ -251,10 +251,7 @@
         self.optional.pub_sub_events_sender = Some(sender);
         self
     }
-}
-
-<<<<<<< HEAD
-=======
+
     #[cfg(test)]
     fn with_method_tracer(mut self, method_tracer: Arc<MethodTracer>) -> Self {
         self.method_tracer = method_tracer;
@@ -262,7 +259,6 @@
     }
 }
 
->>>>>>> 60d10609
 impl ApiBuilder {
     pub fn build(self) -> anyhow::Result<ApiServer> {
         let transport = self.transport.context("API transport not set")?;
@@ -527,10 +523,7 @@
         let subscriptions_limit = self.optional.subscriptions_limit;
         let vm_barrier = self.optional.vm_barrier.clone();
         let health_updater = self.health_updater.clone();
-<<<<<<< HEAD
-=======
         let method_tracer = self.method_tracer.clone();
->>>>>>> 60d10609
 
         let rpc = self
             .build_rpc_module(pub_sub, last_sealed_miniblock)
