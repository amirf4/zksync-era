--- conflicted
+++ resolved
@@ -134,20 +134,13 @@
         let fee = self
             .state
             .tx_sender
-<<<<<<< HEAD
             .get_txs_fee_in_wei(
                 tx.into(),
                 scale_factor,
                 acceptable_overestimation,
                 state_override,
             )
-            .await
-            .map_err(|err| err.into_web3_error(METHOD_NAME))?;
-        method_latency.observe();
-=======
-            .get_txs_fee_in_wei(tx.into(), scale_factor, acceptable_overestimation)
-            .await?;
->>>>>>> bc9c2b98
+            .await?;
         Ok(fee.gas_limit)
     }
 
