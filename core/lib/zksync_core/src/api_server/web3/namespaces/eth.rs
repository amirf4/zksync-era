use zksync_system_constants::DEFAULT_L2_TX_GAS_PER_PUBDATA_BYTE;
use zksync_types::{
    api::{
        BlockId, BlockNumber, GetLogsFilter, Transaction, TransactionId, TransactionReceipt,
        TransactionVariant,
    },
    l2::{L2Tx, TransactionType},
    transaction_request::CallRequest,
    utils::decompose_full_nonce,
    web3,
    web3::types::{FeeHistory, SyncInfo, SyncState},
    AccountTreeId, Bytes, MiniblockNumber, StorageKey, H256, L2_ETH_TOKEN_ADDRESS, U256,
};
use zksync_utils::u256_to_h256;
use zksync_web3_decl::{
    error::Web3Error,
    types::{Address, Block, Filter, FilterChanges, Log, U64},
};

use crate::api_server::{
    execution_sandbox::BlockArgs,
    web3::{
        backend_jsonrpsee::internal_error,
        metrics::{BlockCallObserver, API_METRICS},
        resolve_block,
        state::RpcState,
        TypedFilter,
    },
<<<<<<< HEAD
    fee_model::BatchFeeModelInputProvider,
=======
>>>>>>> 0e2bc561
};

pub const EVENT_TOPIC_NUMBER_LIMIT: usize = 4;
pub const PROTOCOL_VERSION: &str = "zks/1";

#[derive(Debug)]
pub struct EthNamespace {
    state: RpcState,
}

<<<<<<< HEAD
impl<G> Clone for EthNamespace<G> {
    fn clone(&self) -> Self {
        Self {
            state: self.state.clone(),
        }
    }
}

impl<G: BatchFeeModelInputProvider> EthNamespace<G> {
    pub fn new(state: RpcState<G>) -> Self {
=======
impl EthNamespace {
    pub fn new(state: RpcState) -> Self {
>>>>>>> 0e2bc561
        Self { state }
    }

    #[tracing::instrument(skip(self))]
    pub async fn get_block_number_impl(&self) -> Result<U64, Web3Error> {
        const METHOD_NAME: &str = "get_block_number";

        let method_latency = API_METRICS.start_call(METHOD_NAME);
        let block_number = self
            .state
            .connection_pool
            .access_storage_tagged("api")
            .await
            .unwrap()
            .blocks_web3_dal()
            .get_sealed_miniblock_number()
            .await
            .map(|n| U64::from(n.0))
            .map_err(|err| internal_error(METHOD_NAME, err));

        method_latency.observe();
        block_number
    }

    #[tracing::instrument(skip(self, request, block_id))]
    pub async fn call_impl(
        &self,
        request: CallRequest,
        block_id: Option<BlockId>,
    ) -> Result<Bytes, Web3Error> {
        const METHOD_NAME: &str = "call";

        let block_id = block_id.unwrap_or(BlockId::Number(BlockNumber::Pending));
        let method_latency = API_METRICS.start_block_call(METHOD_NAME, block_id);
        let mut connection = self
            .state
            .connection_pool
            .access_storage_tagged("api")
            .await
            .unwrap();
        let block_args = BlockArgs::new(&mut connection, block_id)
            .await
            .map_err(|err| internal_error("eth_call", err))?
            .ok_or(Web3Error::NoBlock)?;

        drop(connection);

        let tx = L2Tx::from_request(request.into(), self.state.api_config.max_tx_size)?;

        let call_result = self.state.tx_sender.eth_call(block_args, tx).await;
        let res_bytes = call_result
            .map_err(|err| Web3Error::SubmitTransactionError(err.to_string(), err.data()))?;

        let block_diff = self
            .state
            .last_sealed_miniblock
            .diff_with_block_args(&block_args);
        method_latency.observe(block_diff);
        Ok(res_bytes.into())
    }

    #[tracing::instrument(skip(self, request, _block))]
    pub async fn estimate_gas_impl(
        &self,
        request: CallRequest,
        _block: Option<BlockNumber>,
    ) -> Result<U256, Web3Error> {
        const METHOD_NAME: &str = "estimate_gas";

        let method_latency = API_METRICS.start_call(METHOD_NAME);
        let mut request_with_gas_per_pubdata_overridden = request;
        self.state
            .set_nonce_for_call_request(&mut request_with_gas_per_pubdata_overridden)
            .await?;

        if let Some(ref mut eip712_meta) = request_with_gas_per_pubdata_overridden.eip712_meta {
            if eip712_meta.gas_per_pubdata == U256::zero() {
                eip712_meta.gas_per_pubdata = DEFAULT_L2_TX_GAS_PER_PUBDATA_BYTE.into();
            }
        }

        let is_eip712 = request_with_gas_per_pubdata_overridden
            .eip712_meta
            .is_some();

        let mut tx: L2Tx = L2Tx::from_request(
            request_with_gas_per_pubdata_overridden.into(),
            self.state.api_config.max_tx_size,
        )?;

        // The user may not include the proper transaction type during the estimation of
        // the gas fee. However, it is needed for the bootloader checks to pass properly.
        if is_eip712 {
            tx.common_data.transaction_type = TransactionType::EIP712Transaction;
        }

        // When we're estimating fee, we are trying to deduce values related to fee, so we should
        // not consider provided ones.

        tx.common_data.fee.max_fee_per_gas = self.state.tx_sender.gas_price().await.into();
        tx.common_data.fee.max_priority_fee_per_gas = tx.common_data.fee.max_fee_per_gas;

        // Modify the l1 gas price with the scale factor
        let scale_factor = self.state.api_config.estimate_gas_scale_factor;
        let acceptable_overestimation =
            self.state.api_config.estimate_gas_acceptable_overestimation;

        let fee = self
            .state
            .tx_sender
            .get_txs_fee_in_wei(tx.into(), scale_factor, acceptable_overestimation)
            .await
            .map_err(|err| Web3Error::SubmitTransactionError(err.to_string(), err.data()))?;

        method_latency.observe();
        Ok(fee.gas_limit)
    }

    #[tracing::instrument(skip(self))]
    pub async fn gas_price_impl(&self) -> Result<U256, Web3Error> {
        const METHOD_NAME: &str = "gas_price";

        let method_latency = API_METRICS.start_call(METHOD_NAME);
        let price = self.state.tx_sender.gas_price().await;
        method_latency.observe();
        Ok(price.into())
    }

    #[tracing::instrument(skip(self))]
    pub async fn get_balance_impl(
        &self,
        address: Address,
        block_id: Option<BlockId>,
    ) -> Result<U256, Web3Error> {
        const METHOD_NAME: &str = "get_balance";

        let block_id = block_id.unwrap_or(BlockId::Number(BlockNumber::Pending));
        let method_latency = API_METRICS.start_block_call(METHOD_NAME, block_id);
        let mut connection = self
            .state
            .connection_pool
            .access_storage_tagged("api")
            .await
            .unwrap();
        let block_number = resolve_block(&mut connection, block_id, METHOD_NAME).await?;
        let balance = connection
            .storage_web3_dal()
            .standard_token_historical_balance(
                AccountTreeId::new(L2_ETH_TOKEN_ADDRESS),
                AccountTreeId::new(address),
                block_number,
            )
            .await
            .map_err(|err| internal_error(METHOD_NAME, err))?;
        self.report_latency_with_block_id(method_latency, block_number);

        Ok(balance)
    }

    fn report_latency_with_block_id(
        &self,
        observer: BlockCallObserver<'_>,
        block_number: MiniblockNumber,
    ) {
        let block_diff = self.state.last_sealed_miniblock.diff(block_number);
        observer.observe(block_diff);
    }

    #[tracing::instrument(skip(self, filter))]
    pub async fn get_logs_impl(&self, mut filter: Filter) -> Result<Vec<Log>, Web3Error> {
        const METHOD_NAME: &str = "get_logs";

        let method_latency = API_METRICS.start_call(METHOD_NAME);
        self.state.resolve_filter_block_hash(&mut filter).await?;
        let (from_block, to_block) = self.state.resolve_filter_block_range(&filter).await?;

        filter.to_block = Some(BlockNumber::Number(to_block.0.into()));
        let changes = self
            .filter_changes(&mut TypedFilter::Events(filter, from_block))
            .await?;
        method_latency.observe();
        Ok(match changes {
            FilterChanges::Logs(list) => list,
            _ => unreachable!("Unexpected `FilterChanges` type, expected `Logs`"),
        })
    }

    pub async fn get_filter_logs_impl(&self, idx: U256) -> Result<FilterChanges, Web3Error> {
        const METHOD_NAME: &str = "get_filter_logs";

        let method_latency = API_METRICS.start_call(METHOD_NAME);
        // We clone the filter to not hold the filter lock for an extended period of time.
        let maybe_filter = self
            .state
            .installed_filters
            .lock()
            .await
            .get_and_update_stats(idx);

        let Some(TypedFilter::Events(filter, _)) = maybe_filter else {
            return Err(Web3Error::FilterNotFound);
        };

        let from_block = self
            .state
            .resolve_filter_block_number(filter.from_block)
            .await?;
        let logs = self
            .filter_changes(&mut TypedFilter::Events(filter, from_block))
            .await?;

        // We are not updating the filter, since that is the purpose of `get_filter_changes` method,
        // which is getting changes happened from the last poll and moving the cursor forward.

        method_latency.observe();
        Ok(logs)
    }

    #[tracing::instrument(skip(self))]
    pub async fn get_block_impl(
        &self,
        block_id: BlockId,
        full_transactions: bool,
    ) -> Result<Option<Block<TransactionVariant>>, Web3Error> {
        let method_name = if full_transactions {
            "get_block_with_txs"
        } else {
            "get_block"
        };
        let method_latency = API_METRICS.start_block_call(method_name, block_id);

        let block = self
            .state
            .connection_pool
            .access_storage_tagged("api")
            .await
            .unwrap()
            .blocks_web3_dal()
            .get_block_by_web3_block_id(
                block_id,
                full_transactions,
                self.state.api_config.l2_chain_id,
            )
            .await
            .map_err(|err| internal_error(method_name, err));

        if let Ok(Some(block)) = &block {
            let block_number = MiniblockNumber(block.number.as_u32());
            self.report_latency_with_block_id(method_latency, block_number);
        } else {
            method_latency.observe_without_diff();
        }
        block
    }

    #[tracing::instrument(skip(self))]
    pub async fn get_block_transaction_count_impl(
        &self,
        block_id: BlockId,
    ) -> Result<Option<U256>, Web3Error> {
        const METHOD_NAME: &str = "get_block_transaction_count";

        let method_latency = API_METRICS.start_block_call(METHOD_NAME, block_id);
        let tx_count = self
            .state
            .connection_pool
            .access_storage_tagged("api")
            .await
            .unwrap()
            .blocks_web3_dal()
            .get_block_tx_count(block_id)
            .await
            .map_err(|err| internal_error(METHOD_NAME, err));

        if let Ok(Some((block_number, _))) = &tx_count {
            self.report_latency_with_block_id(method_latency, *block_number);
        } else {
            method_latency.observe_without_diff();
        }
        Ok(tx_count?.map(|(_, count)| count))
    }

    #[tracing::instrument(skip(self))]
    pub async fn get_code_impl(
        &self,
        address: Address,
        block_id: Option<BlockId>,
    ) -> Result<Bytes, Web3Error> {
        const METHOD_NAME: &str = "get_code";

        let block_id = block_id.unwrap_or(BlockId::Number(BlockNumber::Pending));
        let method_latency = API_METRICS.start_block_call(METHOD_NAME, block_id);
        let mut connection = self
            .state
            .connection_pool
            .access_storage_tagged("api")
            .await
            .unwrap();
        let block_number = resolve_block(&mut connection, block_id, METHOD_NAME).await?;
        let contract_code = connection
            .storage_web3_dal()
            .get_contract_code_unchecked(address, block_number)
            .await
            .map_err(|err| internal_error(METHOD_NAME, err))?;

        self.report_latency_with_block_id(method_latency, block_number);
        Ok(contract_code.unwrap_or_default().into())
    }

    #[tracing::instrument(skip(self))]
    pub fn chain_id_impl(&self) -> U64 {
        self.state.api_config.l2_chain_id.as_u64().into()
    }

    #[tracing::instrument(skip(self))]
    pub async fn get_storage_at_impl(
        &self,
        address: Address,
        idx: U256,
        block_id: Option<BlockId>,
    ) -> Result<H256, Web3Error> {
        const METHOD_NAME: &str = "get_storage_at";

        let block_id = block_id.unwrap_or(BlockId::Number(BlockNumber::Pending));
        let method_latency = API_METRICS.start_block_call(METHOD_NAME, block_id);
        let storage_key = StorageKey::new(AccountTreeId::new(address), u256_to_h256(idx));
        let mut connection = self
            .state
            .connection_pool
            .access_storage_tagged("api")
            .await
            .unwrap();
        let block_number = resolve_block(&mut connection, block_id, METHOD_NAME).await?;
        let value = connection
            .storage_web3_dal()
            .get_historical_value_unchecked(&storage_key, block_number)
            .await
            .map_err(|err| internal_error(METHOD_NAME, err))?;

        self.report_latency_with_block_id(method_latency, block_number);
        Ok(value)
    }

    /// Account nonce.
    #[tracing::instrument(skip(self))]
    pub async fn get_transaction_count_impl(
        &self,
        address: Address,
        block_id: Option<BlockId>,
    ) -> Result<U256, Web3Error> {
        let block_id = block_id.unwrap_or(BlockId::Number(BlockNumber::Pending));
        let method_name = match block_id {
            BlockId::Number(BlockNumber::Pending) => "get_pending_transaction_count",
            _ => "get_historical_transaction_count",
        };
        let method_latency = API_METRICS.start_block_call(method_name, block_id);

        let mut connection = self
            .state
            .connection_pool
            .access_storage_tagged("api")
            .await
            .unwrap();

        let (full_nonce, block_number) = match block_id {
            BlockId::Number(BlockNumber::Pending) => {
                let nonce = connection
                    .transactions_web3_dal()
                    .next_nonce_by_initiator_account(address)
                    .await
                    .map_err(|err| internal_error(method_name, err));
                (nonce, None)
            }
            _ => {
                let block_number = resolve_block(&mut connection, block_id, method_name).await?;
                let nonce = connection
                    .storage_web3_dal()
                    .get_address_historical_nonce(address, block_number)
                    .await
                    .map_err(|err| internal_error(method_name, err));
                (nonce, Some(block_number))
            }
        };

        // TODO (SMA-1612): currently account nonce is returning always, but later we will
        //  return account nonce for account abstraction and deployment nonce for non account abstraction.
        //  Strip off deployer nonce part.
        let account_nonce = full_nonce.map(|nonce| decompose_full_nonce(nonce).0);

        let block_diff =
            block_number.map_or(0, |number| self.state.last_sealed_miniblock.diff(number));
        method_latency.observe(block_diff);
        account_nonce
    }

    #[tracing::instrument(skip(self))]
    pub async fn get_transaction_impl(
        &self,
        id: TransactionId,
    ) -> Result<Option<Transaction>, Web3Error> {
        const METHOD_NAME: &str = "get_transaction";

        let method_latency = API_METRICS.start_call(METHOD_NAME);
        let mut transaction = self
            .state
            .connection_pool
            .access_storage_tagged("api")
            .await
            .unwrap()
            .transactions_web3_dal()
            .get_transaction(id, self.state.api_config.l2_chain_id)
            .await
            .map_err(|err| internal_error(METHOD_NAME, err));

        if let Some(proxy) = &self.state.tx_sender.0.proxy {
            // We're running an external node - check the proxy cache in
            // case the transaction was proxied but not yet synced back to us
            if let Ok(Some(tx)) = &transaction {
                // If the transaction is already in the db, remove it from cache
                proxy.forget_tx(tx.hash).await
            } else {
                if let TransactionId::Hash(hash) = id {
                    // If the transaction is not in the db, check the cache
                    if let Some(tx) = proxy.find_tx(hash).await {
                        transaction = Ok(Some(tx.into()));
                    }
                }
                if !matches!(transaction, Ok(Some(_))) {
                    // If the transaction is not in the db or cache, query main node
                    transaction = proxy
                        .request_tx(id)
                        .await
                        .map_err(|err| internal_error(METHOD_NAME, err));
                }
            }
        }

        method_latency.observe();
        transaction
    }

    #[tracing::instrument(skip(self))]
    pub async fn get_transaction_receipt_impl(
        &self,
        hash: H256,
    ) -> Result<Option<TransactionReceipt>, Web3Error> {
        const METHOD_NAME: &str = "get_transaction_receipt";

        let method_latency = API_METRICS.start_call(METHOD_NAME);
        let receipt = self
            .state
            .connection_pool
            .access_storage_tagged("api")
            .await
            .unwrap()
            .transactions_web3_dal()
            .get_transaction_receipt(hash)
            .await
            .map_err(|err| internal_error(METHOD_NAME, err));

        method_latency.observe();
        receipt
    }

    #[tracing::instrument(skip(self))]
    pub async fn new_block_filter_impl(&self) -> Result<U256, Web3Error> {
        const METHOD_NAME: &str = "new_block_filter";

        let method_latency = API_METRICS.start_call(METHOD_NAME);
        let mut conn = self
            .state
            .connection_pool
            .access_storage_tagged("api")
            .await
            .map_err(|err| internal_error(METHOD_NAME, err))?;
        let last_block_number = conn
            .blocks_web3_dal()
            .get_sealed_miniblock_number()
            .await
            .map_err(|err| internal_error(METHOD_NAME, err))?;
        drop(conn);

        let idx = self
            .state
            .installed_filters
            .lock()
            .await
            .add(TypedFilter::Blocks(last_block_number + 1));
        method_latency.observe();
        Ok(idx)
    }

    #[tracing::instrument(skip(self, filter))]
    pub async fn new_filter_impl(&self, mut filter: Filter) -> Result<U256, Web3Error> {
        const METHOD_NAME: &str = "new_filter";

        let method_latency = API_METRICS.start_call(METHOD_NAME);
        if let Some(topics) = filter.topics.as_ref() {
            if topics.len() > EVENT_TOPIC_NUMBER_LIMIT {
                return Err(Web3Error::TooManyTopics);
            }
        }

        self.state.resolve_filter_block_hash(&mut filter).await?;
        let from_block = self.state.get_filter_from_block(&filter).await?;
        let idx = self
            .state
            .installed_filters
            .lock()
            .await
            .add(TypedFilter::Events(filter, from_block));
        method_latency.observe();
        Ok(idx)
    }

    #[tracing::instrument(skip(self))]
    pub async fn new_pending_transaction_filter_impl(&self) -> U256 {
        const METHOD_NAME: &str = "new_pending_transaction_filter";

        let method_latency = API_METRICS.start_call(METHOD_NAME);
        let idx = self
            .state
            .installed_filters
            .lock()
            .await
            .add(TypedFilter::PendingTransactions(
                chrono::Utc::now().naive_utc(),
            ));
        method_latency.observe();
        idx
    }

    #[tracing::instrument(skip(self))]
    pub async fn get_filter_changes_impl(&self, idx: U256) -> Result<FilterChanges, Web3Error> {
        const METHOD_NAME: &str = "get_filter_changes";

        let method_latency = API_METRICS.start_call(METHOD_NAME);
        let mut filter = self
            .state
            .installed_filters
            .lock()
            .await
            .get_and_update_stats(idx)
            .ok_or(Web3Error::FilterNotFound)?;

        let result = match self.filter_changes(&mut filter).await {
            Ok(changes) => {
                self.state
                    .installed_filters
                    .lock()
                    .await
                    .update(idx, filter);
                Ok(changes)
            }
            Err(Web3Error::LogsLimitExceeded(..)) => {
                // The filter was not being polled for a long time, so we remove it.
                self.state.installed_filters.lock().await.remove(idx);
                Err(Web3Error::FilterNotFound)
            }
            Err(err) => Err(err),
        };
        method_latency.observe();
        result
    }

    #[tracing::instrument(skip(self))]
    pub async fn uninstall_filter_impl(&self, idx: U256) -> bool {
        const METHOD_NAME: &str = "uninstall_filter";

        let method_latency = API_METRICS.start_call(METHOD_NAME);
        let removed = self.state.installed_filters.lock().await.remove(idx);
        method_latency.observe();
        removed
    }

    #[tracing::instrument(skip(self))]
    pub fn protocol_version(&self) -> String {
        // TODO (SMA-838): Versioning of our protocol
        PROTOCOL_VERSION.to_string()
    }

    #[tracing::instrument(skip(self, tx_bytes))]
    pub async fn send_raw_transaction_impl(&self, tx_bytes: Bytes) -> Result<H256, Web3Error> {
        const METHOD_NAME: &str = "send_raw_transaction";

        let method_latency = API_METRICS.start_call(METHOD_NAME);
        let (mut tx, hash) = self.state.parse_transaction_bytes(&tx_bytes.0)?;
        tx.set_input(tx_bytes.0, hash);

        let submit_result = self.state.tx_sender.submit_tx(tx).await;
        let submit_result = submit_result.map(|_| hash).map_err(|err| {
            tracing::debug!("Send raw transaction error: {err}");
            API_METRICS.submit_tx_error[&err.prom_error_code()].inc();
            Web3Error::SubmitTransactionError(err.to_string(), err.data())
        });

        method_latency.observe();
        submit_result
    }

    #[tracing::instrument(skip(self))]
    pub fn accounts_impl(&self) -> Vec<Address> {
        Vec::new()
    }

    #[tracing::instrument(skip(self))]
    pub fn syncing_impl(&self) -> SyncState {
        if let Some(state) = &self.state.sync_state {
            // Node supports syncing process (i.e. not the main node).
            if state.is_synced() {
                SyncState::NotSyncing
            } else {
                SyncState::Syncing(SyncInfo {
                    starting_block: 0u64.into(), // We always start syncing from genesis right now.
                    current_block: state.get_local_block().0.into(),
                    highest_block: state.get_main_node_block().0.into(),
                })
            }
        } else {
            // If there is no sync state, then the node is the main node and it's always synced.
            SyncState::NotSyncing
        }
    }

    #[tracing::instrument(skip(self))]
    pub async fn fee_history_impl(
        &self,
        block_count: U64,
        newest_block: BlockNumber,
        reward_percentiles: Vec<f32>,
    ) -> Result<FeeHistory, Web3Error> {
        const METHOD_NAME: &str = "fee_history";

        let method_latency =
            API_METRICS.start_block_call(METHOD_NAME, BlockId::Number(newest_block));
        // Limit `block_count`.
        let block_count = block_count
            .as_u64()
            .min(self.state.api_config.fee_history_limit)
            .max(1);

        let mut connection = self
            .state
            .connection_pool
            .access_storage_tagged("api")
            .await
            .unwrap();
        let newest_miniblock =
            resolve_block(&mut connection, BlockId::Number(newest_block), METHOD_NAME).await?;

        let mut base_fee_per_gas = connection
            .blocks_web3_dal()
            .get_fee_history(newest_miniblock, block_count)
            .await
            .map_err(|err| internal_error(METHOD_NAME, err))?;
        // DAL method returns fees in DESC order while we need ASC.
        base_fee_per_gas.reverse();

        let oldest_block = newest_miniblock.0 + 1 - base_fee_per_gas.len() as u32;
        // We do not store gas used ratio for blocks, returns array of zeroes as a placeholder.
        let gas_used_ratio = vec![0.0; base_fee_per_gas.len()];
        // Effective priority gas price is currently 0.
        let reward = Some(vec![
            vec![U256::zero(); reward_percentiles.len()];
            base_fee_per_gas.len()
        ]);

        // `base_fee_per_gas` for next miniblock cannot be calculated, appending last fee as a placeholder.
        base_fee_per_gas.push(*base_fee_per_gas.last().unwrap());

        self.report_latency_with_block_id(method_latency, newest_miniblock);
        Ok(FeeHistory {
            oldest_block: web3::types::BlockNumber::Number(oldest_block.into()),
            base_fee_per_gas,
            gas_used_ratio,
            reward,
        })
    }

    #[tracing::instrument(skip(self, typed_filter))]
    async fn filter_changes(
        &self,
        typed_filter: &mut TypedFilter,
    ) -> Result<FilterChanges, Web3Error> {
        const METHOD_NAME: &str = "filter_changes";

        let res = match typed_filter {
            TypedFilter::Blocks(from_block) => {
                let mut conn = self
                    .state
                    .connection_pool
                    .access_storage_tagged("api")
                    .await
                    .map_err(|err| internal_error(METHOD_NAME, err))?;
                let (block_hashes, last_block_number) = conn
                    .blocks_web3_dal()
                    .get_block_hashes_since(*from_block, self.state.api_config.req_entities_limit)
                    .await
                    .map_err(|err| internal_error(METHOD_NAME, err))?;

                *from_block = match last_block_number {
                    Some(last_block_number) => last_block_number + 1,
                    None => *from_block,
                };

                FilterChanges::Hashes(block_hashes)
            }

            TypedFilter::PendingTransactions(from_timestamp_excluded) => {
                let mut conn = self
                    .state
                    .connection_pool
                    .access_storage_tagged("api")
                    .await
                    .map_err(|err| internal_error(METHOD_NAME, err))?;
                let (tx_hashes, last_timestamp) = conn
                    .transactions_web3_dal()
                    .get_pending_txs_hashes_after(
                        *from_timestamp_excluded,
                        Some(self.state.api_config.req_entities_limit),
                    )
                    .await
                    .map_err(|err| internal_error(METHOD_NAME, err))?;

                *from_timestamp_excluded = last_timestamp.unwrap_or(*from_timestamp_excluded);

                FilterChanges::Hashes(tx_hashes)
            }

            TypedFilter::Events(filter, from_block) => {
                let addresses = if let Some(addresses) = &filter.address {
                    addresses.0.clone()
                } else {
                    vec![]
                };
                let topics = if let Some(topics) = &filter.topics {
                    if topics.len() > EVENT_TOPIC_NUMBER_LIMIT {
                        return Err(Web3Error::TooManyTopics);
                    }
                    let topics_by_idx = topics.iter().enumerate().filter_map(|(idx, topics)| {
                        Some((idx as u32 + 1, topics.as_ref()?.0.clone()))
                    });
                    topics_by_idx.collect::<Vec<_>>()
                } else {
                    vec![]
                };

                let mut to_block = self
                    .state
                    .resolve_filter_block_number(filter.to_block)
                    .await?;

                if matches!(filter.to_block, Some(BlockNumber::Number(_))) {
                    to_block = to_block.min(
                        self.state
                            .resolve_filter_block_number(Some(BlockNumber::Latest))
                            .await?,
                    );
                }

                let get_logs_filter = GetLogsFilter {
                    from_block: *from_block,
                    to_block,
                    addresses,
                    topics,
                };

                let mut storage = self
                    .state
                    .connection_pool
                    .access_storage_tagged("api")
                    .await
                    .map_err(|err| internal_error(METHOD_NAME, err))?;

                // Check if there is more than one block in range and there are more than `req_entities_limit` logs that satisfies filter.
                // In this case we should return error and suggest requesting logs with smaller block range.
                if *from_block != to_block {
                    if let Some(miniblock_number) = storage
                        .events_web3_dal()
                        .get_log_block_number(
                            &get_logs_filter,
                            self.state.api_config.req_entities_limit,
                        )
                        .await
                        .map_err(|err| internal_error(METHOD_NAME, err))?
                    {
                        return Err(Web3Error::LogsLimitExceeded(
                            self.state.api_config.req_entities_limit,
                            from_block.0,
                            miniblock_number.0 - 1,
                        ));
                    }
                }

                let logs = storage
                    .events_web3_dal()
                    .get_logs(get_logs_filter, i32::MAX as usize)
                    .await
                    .map_err(|err| internal_error(METHOD_NAME, err))?;
                *from_block = to_block + 1;
                FilterChanges::Logs(logs)
            }
        };

        Ok(res)
    }
}

// Bogus methods.
// They are moved into a separate `impl` block so they don't make the actual implementation noisy.
// This `impl` block contains methods that we *have* to implement for compliance, but don't really
// make sense in terms of L2.
impl EthNamespace {
    pub fn coinbase_impl(&self) -> Address {
        // There is no coinbase account.
        Address::default()
    }

    pub fn compilers_impl(&self) -> Vec<String> {
        // This node doesn't support compilation.
        Vec::new()
    }

    pub fn uncle_count_impl(&self, _block: BlockId) -> Option<U256> {
        // We don't have uncles in zkSync.
        Some(0.into())
    }

    pub fn hashrate_impl(&self) -> U256 {
        // zkSync is not a PoW chain.
        U256::zero()
    }

    pub fn mining_impl(&self) -> bool {
        // zkSync is not a PoW chain.
        false
    }

    // List of methods that are not supported at all:
    //
    // - `sign`.
    // - `submit_hashrate`.
    // - `submit_work`.
    // - `compile_lll`.
    // - `compile_solidity`.
    // - `compile_serpent`.
}<|MERGE_RESOLUTION|>--- conflicted
+++ resolved
@@ -26,10 +26,6 @@
         state::RpcState,
         TypedFilter,
     },
-<<<<<<< HEAD
-    fee_model::BatchFeeModelInputProvider,
-=======
->>>>>>> 0e2bc561
 };
 
 pub const EVENT_TOPIC_NUMBER_LIMIT: usize = 4;
@@ -40,21 +36,8 @@
     state: RpcState,
 }
 
-<<<<<<< HEAD
-impl<G> Clone for EthNamespace<G> {
-    fn clone(&self) -> Self {
-        Self {
-            state: self.state.clone(),
-        }
-    }
-}
-
-impl<G: BatchFeeModelInputProvider> EthNamespace<G> {
-    pub fn new(state: RpcState<G>) -> Self {
-=======
 impl EthNamespace {
     pub fn new(state: RpcState) -> Self {
->>>>>>> 0e2bc561
         Self { state }
     }
 
