--- conflicted
+++ resolved
@@ -13,7 +13,7 @@
 use zksync_types::{l2::L2Tx, Transaction, TRUSTED_ADDRESS_SLOTS, TRUSTED_TOKEN_SLOTS, U256};
 
 use super::{
-    adjust_pubdata_price_for_tx, apply,
+    apply,
     vm_metrics::{SandboxStage, EXECUTION_METRICS, SANDBOX_METRICS},
     BlockArgs, TxExecutionArgs, TxSharedArgs, VmPermit,
 };
@@ -30,10 +30,7 @@
         let mut connection = connection_pool.access_storage_tagged("api").await.unwrap();
         let block_args = BlockArgs::pending(&mut connection).await;
         drop(connection);
-        self.adjust_pubdata_price(
-            tx.common_data.fee.gas_per_pubdata_limit,
-            tx.common_data.fee.max_fee_per_gas,
-        );
+
         self.validate_tx_in_sandbox(
             connection_pool,
             vm_permit,
@@ -42,33 +39,6 @@
             computational_gas_limit,
         )
         .await
-    }
-
-    // In order for validation to pass smoothlessly, we need to ensure that block's required gasPerPubdata will be
-    // <= to the one in the transaction itself.
-<<<<<<< HEAD
-    pub fn adjust_pubdata_price(&mut self, gas_per_pubdata_limit: U256, base_fee: U256) {
-        self.operator_pubdata_price = adjust_pubdata_price_for_tx(
-            self.l1_gas_price,
-            self.operator_pubdata_price,
-            base_fee.as_u64(),
-            gas_per_pubdata_limit,
-=======
-    pub fn adjust_l1_gas_price(&mut self, gas_per_pubdata_limit: U256) {
-        let mut fee_model = FeeModel::new(
-            self.l1_gas_price,
-            self.minimal_l2_gas_price,
-            0.0,
-            1.0,
-            800_000,
-            120_000_000,
-            100_000,
->>>>>>> 9fbd7a2f
-        );
-
-        fee_model.adjust_pubdata_price_for_tx(gas_per_pubdata_limit);
-
-        self.l1_gas_price = fee_model.get_output().l1_gas_price;
     }
 
     async fn validate_tx_in_sandbox(
