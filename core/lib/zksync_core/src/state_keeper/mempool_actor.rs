--- conflicted
+++ resolved
@@ -1,8 +1,6 @@
 use std::{sync::Arc, time::Duration};
 
-use multivm::vm_latest::utils::fee::{
-    derive_base_fee_and_gas_per_pubdata, get_operator_gas_price, get_operator_pubdata_price,
-};
+use multivm::vm_latest::utils::fee::derive_base_fee_and_gas_per_pubdata;
 use tokio::sync::watch;
 use zksync_config::configs::chain::MempoolConfig;
 use zksync_dal::ConnectionPool;
@@ -21,11 +19,9 @@
     let l1_gas_price = gas_price_provider.estimate_effective_gas_price();
     let l1_pubdata_price = gas_price_provider.estimate_effective_pubdata_price();
 
-    let fair_l2_gas_price = get_operator_gas_price(l1_gas_price, minimal_l2_gas_price);
-    let operator_pubdata_price = get_operator_pubdata_price(l1_gas_price, l1_pubdata_price);
-
     let output = FeeModel::new(
-        effective_gas_price,
+        l1_gas_price,
+        l1_pubdata_price,
         minimal_l2_gas_price,
         0.0,
         1.0,
@@ -36,20 +32,13 @@
     .get_output();
 
     let (base_fee, gas_per_pubdata) =
-<<<<<<< HEAD
-        derive_base_fee_and_gas_per_pubdata(operator_pubdata_price, fair_l2_gas_price);
-    L2TxFilter {
-        l1_gas_price: l1_gas_price,
-=======
         derive_base_fee_and_gas_per_pubdata(output.l1_gas_price, output.fair_l2_gas_price);
     L2TxFilter {
         l1_gas_price: output.l1_gas_price,
         fair_pubdata_price: output.fair_pubdata_price,
         fair_l2_gas_price: output.fair_l2_gas_price,
->>>>>>> 9fbd7a2f
         fee_per_gas: base_fee,
         gas_per_pubdata: gas_per_pubdata as u32,
-        pubdata_price: operator_pubdata_price,
     }
 }
 
