use std::sync::Arc;

use async_trait::async_trait;
use multivm::{
    interface::{
        ExecutionResult, FinishedL1Batch, Halt, L1BatchEnv, L2BlockEnv, SystemEnv, VmExecutionMode,
        VmExecutionResultAndLogs, VmInterface, VmInterfaceHistoryEnabled,
    },
    tracers::CallTracer,
    vm_latest::HistoryEnabled,
    MultiVMTracer, VmInstance,
};
use once_cell::sync::OnceCell;
use tokio::{
    runtime::Handle,
    sync::{mpsc, watch, RwLock},
};
use zksync_dal::ConnectionPool;
use zksync_state::{ReadStorage, StorageView, WriteStorage};
use zksync_types::{vm_trace::Call, Transaction, U256};
use zksync_utils::bytecode::CompressedBytecodeInfo;

use super::{BatchExecutor, BatchExecutorHandle, Command, TxExecutionResult};
use crate::{
    metrics::{InteractionType, TxStage, APP_METRICS},
    state_keeper::{
<<<<<<< HEAD
        cached_storage::CachedStorage,
        metrics::{TxExecutionStage, EXECUTOR_METRICS, KEEPER_METRICS},
=======
        metrics::{TxExecutionStage, BATCH_TIP_METRICS, EXECUTOR_METRICS, KEEPER_METRICS},
>>>>>>> 13b82a0d
        types::ExecutionMetricsForCriteria,
    },
};

/// The default implementation of [`BatchExecutor`].
/// Creates a "real" batch executor which maintains the VM (as opposed to the test builder which doesn't use the VM).
#[derive(Debug, Clone)]
pub struct MainBatchExecutor {
    save_call_traces: bool,
    max_allowed_tx_gas_limit: U256,
    upload_witness_inputs_to_gcs: bool,
    optional_bytecode_compression: bool,
    cached_storage: Arc<RwLock<CachedStorage>>,
}

impl MainBatchExecutor {
    pub fn new(
        state_keeper_db_path: String,
        pool: ConnectionPool,
        max_allowed_tx_gas_limit: U256,
        save_call_traces: bool,
        upload_witness_inputs_to_gcs: bool,
        enum_index_migration_chunk_size: usize,
        optional_bytecode_compression: bool,
    ) -> Self {
        Self {
            save_call_traces,
            max_allowed_tx_gas_limit,
            upload_witness_inputs_to_gcs,
            optional_bytecode_compression,
            cached_storage: Arc::new(RwLock::new(CachedStorage::new(
                pool,
                state_keeper_db_path,
                enum_index_migration_chunk_size,
            ))),
        }
    }
}

#[async_trait]
impl BatchExecutor for MainBatchExecutor {
    async fn init_batch(
        &mut self,
        l1_batch_params: L1BatchEnv,
        system_env: SystemEnv,
        stop_receiver: &watch::Receiver<bool>,
    ) -> Option<BatchExecutorHandle> {
        // Since we process `BatchExecutor` commands one-by-one (the next command is never enqueued
        // until a previous command is processed), capacity 1 is enough for the commands channel.
        let (commands_sender, commands_receiver) = mpsc::channel(1);
        let executor = CommandReceiver {
            save_call_traces: self.save_call_traces,
            max_allowed_tx_gas_limit: self.max_allowed_tx_gas_limit,
            optional_bytecode_compression: self.optional_bytecode_compression,
            commands: commands_receiver,
        };
        let upload_witness_inputs_to_gcs = self.upload_witness_inputs_to_gcs;

        let cached_storage = self.cached_storage.clone();
        let stop_receiver = stop_receiver.clone();
        let handle = tokio::task::spawn_blocking(move || {
            let rt_handle = Handle::current();
            let mut cached_storage = rt_handle.block_on(cached_storage.write());
            if let Some(storage) = rt_handle
                .block_on(cached_storage.access_storage(rt_handle.clone(), stop_receiver))
                .unwrap()
            {
                executor.run(
                    storage,
                    l1_batch_params,
                    system_env,
                    upload_witness_inputs_to_gcs,
                );
            };
        });
        Some(BatchExecutorHandle {
            handle,
            commands: commands_sender,
        })
    }
}

/// Implementation of the "primary" (non-test) batch executor.
/// Upon launch, it initializes the VM object with provided block context and properties, and keeps invoking the commands
/// sent to it one by one until the batch is finished.
///
/// One `CommandReceiver` can execute exactly one batch, so once the batch is sealed, a new `CommandReceiver` object must
/// be constructed.
#[derive(Debug)]
struct CommandReceiver {
    save_call_traces: bool,
    max_allowed_tx_gas_limit: U256,
    optional_bytecode_compression: bool,
    commands: mpsc::Receiver<Command>,
}

impl CommandReceiver {
    pub(super) fn run<S: ReadStorage>(
        mut self,
        secondary_storage: S,
        l1_batch_params: L1BatchEnv,
        system_env: SystemEnv,
        upload_witness_inputs_to_gcs: bool,
    ) {
        tracing::info!("Starting executing batch #{:?}", &l1_batch_params.number);

        let storage_view = StorageView::new(secondary_storage).to_rc_ptr();

        let mut vm = VmInstance::new(l1_batch_params, system_env, storage_view.clone());

        while let Some(cmd) = self.commands.blocking_recv() {
            match cmd {
                Command::ExecuteTx(tx, resp) => {
                    let result = self.execute_tx(&tx, &mut vm);
                    resp.send(result).unwrap();
                }
                Command::RollbackLastTx(resp) => {
                    self.rollback_last_tx(&mut vm);
                    resp.send(()).unwrap();
                }
                Command::StartNextMiniblock(l2_block_env, resp) => {
                    self.start_next_miniblock(l2_block_env, &mut vm);
                    resp.send(()).unwrap();
                }
                Command::FinishBatch(resp) => {
                    let vm_block_result = self.finish_batch(&mut vm);
                    let witness_block_state = if upload_witness_inputs_to_gcs {
                        Some(storage_view.borrow_mut().witness_block_state())
                    } else {
                        None
                    };
                    resp.send((vm_block_result, witness_block_state)).unwrap();

                    // `storage_view` cannot be accessed while borrowed by the VM,
                    // so this is the only point at which storage metrics can be obtained
                    let metrics = storage_view.as_ref().borrow_mut().metrics();
                    EXECUTOR_METRICS.batch_storage_interaction_duration[&InteractionType::GetValue]
                        .observe(metrics.time_spent_on_get_value);
                    EXECUTOR_METRICS.batch_storage_interaction_duration[&InteractionType::SetValue]
                        .observe(metrics.time_spent_on_set_value);
                    return;
                }
            }
        }
        // State keeper can exit because of stop signal, so it's OK to exit mid-batch.
        tracing::info!("State keeper exited with an unfinished batch");
    }

    fn execute_tx<S: WriteStorage>(
        &self,
        tx: &Transaction,
        vm: &mut VmInstance<S, HistoryEnabled>,
    ) -> TxExecutionResult {
        // Save pre-`execute_next_tx` VM snapshot.
        vm.make_snapshot();

        // Reject transactions with too big gas limit.
        // They are also rejected on the API level, but
        // we need to secure ourselves in case some tx will somehow get into mempool.
        if tx.gas_limit() > self.max_allowed_tx_gas_limit {
            tracing::warn!(
                "Found tx with too big gas limit in state keeper, hash: {:?}, gas_limit: {}",
                tx.hash(),
                tx.gas_limit()
            );
            return TxExecutionResult::RejectedByVm {
                reason: Halt::TooBigGasLimit,
            };
        }

        // Execute the transaction.
        let latency = KEEPER_METRICS.tx_execution_time[&TxExecutionStage::Execution].start();
        let (tx_result, compressed_bytecodes, call_tracer_result) =
            if self.optional_bytecode_compression {
                self.execute_tx_in_vm_with_optional_compression(tx, vm)
            } else {
                self.execute_tx_in_vm(tx, vm)
            };
        latency.observe();
        APP_METRICS.processed_txs[&TxStage::StateKeeper].inc();
        APP_METRICS.processed_l1_txs[&TxStage::StateKeeper].inc_by(tx.is_l1().into());

        if let ExecutionResult::Halt { reason } = tx_result.result {
            return match reason {
                Halt::BootloaderOutOfGas => TxExecutionResult::BootloaderOutOfGasForTx,
                _ => TxExecutionResult::RejectedByVm { reason },
            };
        }

        let tx_metrics = ExecutionMetricsForCriteria::new(Some(tx), &tx_result);
        let gas_remaining = vm.gas_remaining();

        let (bootloader_dry_run_result, bootloader_dry_run_metrics) = self.dryrun_block_tip(vm);
        match &bootloader_dry_run_result.result {
            ExecutionResult::Success { .. } => TxExecutionResult::Success {
                tx_result: Box::new(tx_result),
                tx_metrics: Box::new(tx_metrics),
                bootloader_dry_run_metrics: Box::new(bootloader_dry_run_metrics),
                bootloader_dry_run_result: Box::new(bootloader_dry_run_result),
                compressed_bytecodes,
                call_tracer_result,
                gas_remaining,
            },
            ExecutionResult::Revert { .. } => {
                unreachable!(
                    "VM must not revert when finalizing block (except `BootloaderOutOfGas`)"
                );
            }
            ExecutionResult::Halt { reason } => match reason {
                Halt::BootloaderOutOfGas => TxExecutionResult::BootloaderOutOfGasForBlockTip,
                _ => {
                    panic!("VM must not revert when finalizing block (except `BootloaderOutOfGas`). Reason: {:#?}", reason)
                }
            },
        }
    }

    fn rollback_last_tx<S: WriteStorage>(&self, vm: &mut VmInstance<S, HistoryEnabled>) {
        let latency = KEEPER_METRICS.tx_execution_time[&TxExecutionStage::TxRollback].start();
        vm.rollback_to_the_latest_snapshot();
        latency.observe();
    }

    fn start_next_miniblock<S: WriteStorage>(
        &self,
        l2_block_env: L2BlockEnv,
        vm: &mut VmInstance<S, HistoryEnabled>,
    ) {
        vm.start_new_l2_block(l2_block_env);
    }

    fn finish_batch<S: WriteStorage>(
        &self,
        vm: &mut VmInstance<S, HistoryEnabled>,
    ) -> FinishedL1Batch {
        // The vm execution was paused right after the last transaction was executed.
        // There is some post-processing work that the VM needs to do before the block is fully processed.
        let result = vm.finish_batch();
        if result.block_tip_execution_result.result.is_failed() {
            panic!(
                "VM must not fail when finalizing block: {:#?}",
                result.block_tip_execution_result.result
            );
        }

        BATCH_TIP_METRICS.observe(&result.block_tip_execution_result);
        result
    }

    fn execute_tx_in_vm_with_optional_compression<S: WriteStorage>(
        &self,
        tx: &Transaction,
        vm: &mut VmInstance<S, HistoryEnabled>,
    ) -> (
        VmExecutionResultAndLogs,
        Vec<CompressedBytecodeInfo>,
        Vec<Call>,
    ) {
        // Note, that the space where we can put the calldata for compressing transactions
        // is limited and the transactions do not pay for taking it.
        // In order to not let the accounts spam the space of compressed bytecodes with bytecodes
        // that will not be published (e.g. due to out of gas), we use the following scheme:
        // We try to execute the transaction with compressed bytecodes.
        // If it fails and the compressed bytecodes have not been published,
        // it means that there is no sense in polluting the space of compressed bytecodes,
        // and so we re-execute the transaction, but without compression.

        // Saving the snapshot before executing
        vm.make_snapshot();

        let call_tracer_result = Arc::new(OnceCell::default());
        let tracer = if self.save_call_traces {
            vec![CallTracer::new(call_tracer_result.clone()).into_tracer_pointer()]
        } else {
            vec![]
        };

        if let (Ok(()), result) =
            vm.inspect_transaction_with_bytecode_compression(tracer.into(), tx.clone(), true)
        {
            let compressed_bytecodes = vm.get_last_tx_compressed_bytecodes();
            vm.pop_snapshot_no_rollback();

            let trace = Arc::try_unwrap(call_tracer_result)
                .unwrap()
                .take()
                .unwrap_or_default();
            return (result, compressed_bytecodes, trace);
        }
        vm.rollback_to_the_latest_snapshot();

        let call_tracer_result = Arc::new(OnceCell::default());
        let tracer = if self.save_call_traces {
            vec![CallTracer::new(call_tracer_result.clone()).into_tracer_pointer()]
        } else {
            vec![]
        };

        let result =
            vm.inspect_transaction_with_bytecode_compression(tracer.into(), tx.clone(), false);
        result
            .0
            .expect("Compression can't fail if we don't apply it");
        let compressed_bytecodes = vm.get_last_tx_compressed_bytecodes();

        // TODO implement tracer manager which will be responsible
        // for collecting result from all tracers and save it to the database
        let trace = Arc::try_unwrap(call_tracer_result)
            .unwrap()
            .take()
            .unwrap_or_default();
        (result.1, compressed_bytecodes, trace)
    }

    // Err when transaction is rejected.
    // `Ok(TxExecutionStatus::Success)` when the transaction succeeded
    // `Ok(TxExecutionStatus::Failure)` when the transaction failed.
    // Note that failed transactions are considered properly processed and are included in blocks
    fn execute_tx_in_vm<S: WriteStorage>(
        &self,
        tx: &Transaction,
        vm: &mut VmInstance<S, HistoryEnabled>,
    ) -> (
        VmExecutionResultAndLogs,
        Vec<CompressedBytecodeInfo>,
        Vec<Call>,
    ) {
        let call_tracer_result = Arc::new(OnceCell::default());
        let tracer = if self.save_call_traces {
            vec![CallTracer::new(call_tracer_result.clone()).into_tracer_pointer()]
        } else {
            vec![]
        };

        let (published_bytecodes, mut result) =
            vm.inspect_transaction_with_bytecode_compression(tracer.into(), tx.clone(), true);
        if published_bytecodes.is_ok() {
            let compressed_bytecodes = vm.get_last_tx_compressed_bytecodes();

            let trace = Arc::try_unwrap(call_tracer_result)
                .unwrap()
                .take()
                .unwrap_or_default();
            (result, compressed_bytecodes, trace)
        } else {
            // Transaction failed to publish bytecodes, we reject it so initiator doesn't pay fee.
            result.result = ExecutionResult::Halt {
                reason: Halt::FailedToPublishCompressedBytecodes,
            };
            (result, Default::default(), Default::default())
        }
    }

    fn dryrun_block_tip<S: WriteStorage>(
        &self,
        vm: &mut VmInstance<S, HistoryEnabled>,
    ) -> (VmExecutionResultAndLogs, ExecutionMetricsForCriteria) {
        let total_latency =
            KEEPER_METRICS.tx_execution_time[&TxExecutionStage::DryRunRollback].start();
        let stage_latency =
            KEEPER_METRICS.tx_execution_time[&TxExecutionStage::DryRunMakeSnapshot].start();
        // Save pre-`execute_till_block_end` VM snapshot.
        vm.make_snapshot();
        stage_latency.observe();

        let stage_latency =
            KEEPER_METRICS.tx_execution_time[&TxExecutionStage::DryRunExecuteBlockTip].start();
        let block_tip_result = vm.execute(VmExecutionMode::Bootloader);
        stage_latency.observe();

        let stage_latency =
            KEEPER_METRICS.tx_execution_time[&TxExecutionStage::DryRunGetExecutionMetrics].start();
        let metrics = ExecutionMetricsForCriteria::new(None, &block_tip_result);
        stage_latency.observe();

        let stage_latency = KEEPER_METRICS.tx_execution_time
            [&TxExecutionStage::DryRunRollbackToLatestSnapshot]
            .start();
        // Rollback to the pre-`execute_till_block_end` state.
        vm.rollback_to_the_latest_snapshot();
        stage_latency.observe();
        total_latency.observe();
        (block_tip_result, metrics)
    }
}<|MERGE_RESOLUTION|>--- conflicted
+++ resolved
@@ -24,12 +24,8 @@
 use crate::{
     metrics::{InteractionType, TxStage, APP_METRICS},
     state_keeper::{
-<<<<<<< HEAD
         cached_storage::CachedStorage,
-        metrics::{TxExecutionStage, EXECUTOR_METRICS, KEEPER_METRICS},
-=======
         metrics::{TxExecutionStage, BATCH_TIP_METRICS, EXECUTOR_METRICS, KEEPER_METRICS},
->>>>>>> 13b82a0d
         types::ExecutionMetricsForCriteria,
     },
 };
