use std::fmt;

use async_trait::async_trait;
<<<<<<< HEAD
use multivm::{
    interface::{
        ExecutionResult, FinishedL1Batch, Halt, L1BatchEnv, L2BlockEnv, SystemEnv,
        VmExecutionResultAndLogs, VmInterface, VmInterfaceHistoryEnabled,
    },
    tracers::CallTracer,
    vm_latest::HistoryEnabled,
    MultiVMTracer, VmInstance,
=======
use multivm::interface::{
    FinishedL1Batch, Halt, L1BatchEnv, L2BlockEnv, SystemEnv, VmExecutionResultAndLogs,
>>>>>>> dacd8c99
};
use tokio::{
    sync::{mpsc, oneshot, watch},
    task::JoinHandle,
};
use zksync_types::{vm_trace::Call, witness_block_state::WitnessBlockState, Transaction};
use zksync_utils::bytecode::CompressedBytecodeInfo;

use crate::state_keeper::{
    metrics::{ExecutorCommand, EXECUTOR_METRICS},
    types::ExecutionMetricsForCriteria,
};

#[cfg(test)]
mod tests;

pub mod main_executor;

/// Representation of a transaction executed in the virtual machine.
#[derive(Debug, Clone)]
pub(crate) enum TxExecutionResult {
    /// Successful execution of the tx and the block tip dry run.
    Success {
        tx_result: Box<VmExecutionResultAndLogs>,
        tx_metrics: Box<ExecutionMetricsForCriteria>,
        compressed_bytecodes: Vec<CompressedBytecodeInfo>,
        call_tracer_result: Vec<Call>,
        gas_remaining: u32,
    },
    /// The VM rejected the tx for some reason.
    RejectedByVm { reason: Halt },
    /// Bootloader gas limit is not enough to execute the tx.
    BootloaderOutOfGasForTx,
    /// Bootloader gas limit is enough to run the tx but not enough to execute block tip.
    BootloaderOutOfGasForBlockTip,
}

impl TxExecutionResult {
    /// Returns a revert reason if either transaction was rejected or bootloader ran out of gas.
    pub(super) fn err(&self) -> Option<&Halt> {
        match self {
            Self::Success { .. } => None,
            Self::RejectedByVm {
                reason: rejection_reason,
            } => Some(rejection_reason),
            Self::BootloaderOutOfGasForTx | Self::BootloaderOutOfGasForBlockTip { .. } => {
                Some(&Halt::BootloaderOutOfGas)
            }
        }
    }
}

/// An abstraction that allows us to create different kinds of batch executors.
/// The only requirement is to return a [`BatchExecutorHandle`], which does its work
/// by communicating with the externally initialized thread.
#[async_trait]
pub trait BatchExecutor: 'static + Send + Sync + fmt::Debug {
    async fn init_batch(
        &mut self,
        l1_batch_params: L1BatchEnv,
        system_env: SystemEnv,
        stop_receiver: &watch::Receiver<bool>,
    ) -> Option<BatchExecutorHandle>;
}

/// A public interface for interaction with the `BatchExecutor`.
/// `BatchExecutorHandle` is stored in the state keeper and is used to invoke or rollback transactions, and also seal
/// the batches.
#[derive(Debug)]
pub struct BatchExecutorHandle {
    handle: JoinHandle<()>,
    commands: mpsc::Sender<Command>,
}

impl BatchExecutorHandle {
    /// Creates a batch executor handle from the provided sender and thread join handle.
    /// Can be used to inject an alternative batch executor implementation.
    #[cfg(test)]
    pub(super) fn from_raw(handle: JoinHandle<()>, commands: mpsc::Sender<Command>) -> Self {
        Self { handle, commands }
    }

    pub(super) async fn execute_tx(&self, tx: Transaction) -> TxExecutionResult {
        let tx_gas_limit = tx.gas_limit().as_u32();

        let (response_sender, response_receiver) = oneshot::channel();
        self.commands
            .send(Command::ExecuteTx(Box::new(tx), response_sender))
            .await
            .unwrap();

        let latency = EXECUTOR_METRICS.batch_executor_command_response_time
            [&ExecutorCommand::ExecuteTx]
            .start();
        let res = response_receiver.await.unwrap();
        let elapsed = latency.observe();

        if let TxExecutionResult::Success { tx_metrics, .. } = &res {
            let gas_per_nanosecond = tx_metrics.execution_metrics.computational_gas_used as f64
                / elapsed.as_nanos() as f64;
            EXECUTOR_METRICS
                .computational_gas_per_nanosecond
                .observe(gas_per_nanosecond);
        } else {
            // The amount of computational gas paid for failed transactions is hard to get
            // but comparing to the gas limit makes sense, since we can burn all gas
            // if some kind of failure is a DDoS vector otherwise.
            EXECUTOR_METRICS
                .failed_tx_gas_limit_per_nanosecond
                .observe(tx_gas_limit as f64 / elapsed.as_nanos() as f64);
        }
        res
    }

    pub(super) async fn start_next_miniblock(&self, miniblock_info: L2BlockEnv) {
        // While we don't get anything from the channel, it's useful to have it as a confirmation that the operation
        // indeed has been processed.
        let (response_sender, response_receiver) = oneshot::channel();
        self.commands
            .send(Command::StartNextMiniblock(miniblock_info, response_sender))
            .await
            .unwrap();
        let latency = EXECUTOR_METRICS.batch_executor_command_response_time
            [&ExecutorCommand::StartNextMiniblock]
            .start();
        response_receiver.await.unwrap();
        latency.observe();
    }

    pub(super) async fn rollback_last_tx(&self) {
        // While we don't get anything from the channel, it's useful to have it as a confirmation that the operation
        // indeed has been processed.
        let (response_sender, response_receiver) = oneshot::channel();
        self.commands
            .send(Command::RollbackLastTx(response_sender))
            .await
            .unwrap();
        let latency = EXECUTOR_METRICS.batch_executor_command_response_time
            [&ExecutorCommand::RollbackLastTx]
            .start();
        response_receiver.await.unwrap();
        latency.observe();
    }

    pub(super) async fn finish_batch(self) -> (FinishedL1Batch, Option<WitnessBlockState>) {
        let (response_sender, response_receiver) = oneshot::channel();
        self.commands
            .send(Command::FinishBatch(response_sender))
            .await
            .unwrap();
        let latency = EXECUTOR_METRICS.batch_executor_command_response_time
            [&ExecutorCommand::FinishBatch]
            .start();
        let resp = response_receiver.await.unwrap();
        self.handle.await.unwrap();
        latency.observe();
        resp
    }
}

#[derive(Debug)]
pub(super) enum Command {
    ExecuteTx(Box<Transaction>, oneshot::Sender<TxExecutionResult>),
    StartNextMiniblock(L2BlockEnv, oneshot::Sender<()>),
    RollbackLastTx(oneshot::Sender<()>),
    FinishBatch(oneshot::Sender<(FinishedL1Batch, Option<WitnessBlockState>)>),
<<<<<<< HEAD
}

/// Implementation of the "primary" (non-test) batch executor.
/// Upon launch, it initializes the VM object with provided block context and properties, and keeps applying
/// transactions until the batch is sealed.
///
/// One `BatchExecutor` can execute exactly one batch, so once the batch is sealed, a new `BatchExecutor` object must
/// be constructed.
#[derive(Debug)]
pub(super) struct BatchExecutor {
    save_call_traces: bool,
    max_allowed_tx_gas_limit: U256,
    optional_bytecode_compression: bool,
    commands: mpsc::Receiver<Command>,
}

impl BatchExecutor {
    pub(super) fn run(
        mut self,
        secondary_storage: RocksdbStorage,
        l1_batch_params: L1BatchEnv,
        system_env: SystemEnv,
        upload_witness_inputs_to_gcs: bool,
    ) {
        tracing::info!("Starting executing batch #{:?}", &l1_batch_params.number);

        let storage_view = StorageView::new(secondary_storage).to_rc_ptr();

        let mut vm = VmInstance::new(l1_batch_params, system_env, storage_view.clone());

        while let Some(cmd) = self.commands.blocking_recv() {
            match cmd {
                Command::ExecuteTx(tx, resp) => {
                    let result = self.execute_tx(&tx, &mut vm);
                    resp.send(result).unwrap();
                }
                Command::RollbackLastTx(resp) => {
                    self.rollback_last_tx(&mut vm);
                    resp.send(()).unwrap();
                }
                Command::StartNextMiniblock(l2_block_env, resp) => {
                    self.start_next_miniblock(l2_block_env, &mut vm);
                    resp.send(()).unwrap();
                }
                Command::FinishBatch(resp) => {
                    let vm_block_result = self.finish_batch(&mut vm);
                    let witness_block_state = if upload_witness_inputs_to_gcs {
                        Some(storage_view.borrow_mut().witness_block_state())
                    } else {
                        None
                    };
                    resp.send((vm_block_result, witness_block_state)).unwrap();

                    // `storage_view` cannot be accessed while borrowed by the VM,
                    // so this is the only point at which storage metrics can be obtained
                    let metrics = storage_view.as_ref().borrow_mut().metrics();
                    EXECUTOR_METRICS.batch_storage_interaction_duration[&InteractionType::GetValue]
                        .observe(metrics.time_spent_on_get_value);
                    EXECUTOR_METRICS.batch_storage_interaction_duration[&InteractionType::SetValue]
                        .observe(metrics.time_spent_on_set_value);
                    return;
                }
            }
        }
        // State keeper can exit because of stop signal, so it's OK to exit mid-batch.
        tracing::info!("State keeper exited with an unfinished batch");
    }

    fn execute_tx<S: WriteStorage>(
        &self,
        tx: &Transaction,
        vm: &mut VmInstance<S, HistoryEnabled>,
    ) -> TxExecutionResult {
        // Save pre-`execute_next_tx` VM snapshot.
        vm.make_snapshot();

        // Reject transactions with too big gas limit.
        // They are also rejected on the API level, but
        // we need to secure ourselves in case some tx will somehow get into mempool.
        if tx.gas_limit() > self.max_allowed_tx_gas_limit {
            tracing::warn!(
                "Found tx with too big gas limit in state keeper, hash: {:?}, gas_limit: {}",
                tx.hash(),
                tx.gas_limit()
            );
            return TxExecutionResult::RejectedByVm {
                reason: Halt::TooBigGasLimit,
            };
        }

        // Execute the transaction.
        let latency = KEEPER_METRICS.tx_execution_time[&TxExecutionStage::Execution].start();
        let (tx_result, compressed_bytecodes, call_tracer_result) =
            if self.optional_bytecode_compression {
                self.execute_tx_in_vm_with_optional_compression(tx, vm)
            } else {
                self.execute_tx_in_vm(tx, vm)
            };
        latency.observe();
        APP_METRICS.processed_txs[&TxStage::StateKeeper].inc();
        APP_METRICS.processed_l1_txs[&TxStage::StateKeeper].inc_by(tx.is_l1().into());

        if let ExecutionResult::Halt { reason } = tx_result.result {
            return match reason {
                Halt::BootloaderOutOfGas => TxExecutionResult::BootloaderOutOfGasForTx,
                _ => TxExecutionResult::RejectedByVm { reason },
            };
        }

        let tx_metrics = ExecutionMetricsForCriteria::new(Some(tx), &tx_result);

        if !vm.has_enough_gas_for_batch_tip() {
            return TxExecutionResult::BootloaderOutOfGasForBlockTip;
        }

        TxExecutionResult::Success {
            tx_result: Box::new(tx_result),
            tx_metrics: Box::new(tx_metrics),
            compressed_bytecodes,
            call_tracer_result,
        }
    }

    fn rollback_last_tx<S: WriteStorage>(&self, vm: &mut VmInstance<S, HistoryEnabled>) {
        let latency = KEEPER_METRICS.tx_execution_time[&TxExecutionStage::TxRollback].start();
        vm.rollback_to_the_latest_snapshot();
        latency.observe();
    }

    fn start_next_miniblock<S: WriteStorage>(
        &self,
        l2_block_env: L2BlockEnv,
        vm: &mut VmInstance<S, HistoryEnabled>,
    ) {
        vm.start_new_l2_block(l2_block_env);
    }

    fn finish_batch<S: WriteStorage>(
        &self,
        vm: &mut VmInstance<S, HistoryEnabled>,
    ) -> FinishedL1Batch {
        // The vm execution was paused right after the last transaction was executed.
        // There is some post-processing work that the VM needs to do before the block is fully processed.
        let result = vm.finish_batch();
        if result.block_tip_execution_result.result.is_failed() {
            panic!(
                "VM must not fail when finalizing block: {:#?}",
                result.block_tip_execution_result.result
            );
        }
        result
    }

    fn execute_tx_in_vm_with_optional_compression<S: WriteStorage>(
        &self,
        tx: &Transaction,
        vm: &mut VmInstance<S, HistoryEnabled>,
    ) -> (
        VmExecutionResultAndLogs,
        Vec<CompressedBytecodeInfo>,
        Vec<Call>,
    ) {
        // Note, that the space where we can put the calldata for compressing transactions
        // is limited and the transactions do not pay for taking it.
        // In order to not let the accounts spam the space of compressed bytecodes with bytecodes
        // that will not be published (e.g. due to out of gas), we use the following scheme:
        // We try to execute the transaction with compressed bytecodes.
        // If it fails and the compressed bytecodes have not been published,
        // it means that there is no sense in polluting the space of compressed bytecodes,
        // and so we re-execute the transaction, but without compression.

        // Saving the snapshot before executing
        vm.make_snapshot();

        let call_tracer_result = Arc::new(OnceCell::default());
        let tracer = if self.save_call_traces {
            vec![CallTracer::new(call_tracer_result.clone()).into_tracer_pointer()]
        } else {
            vec![]
        };

        if let (Ok(()), result) =
            vm.inspect_transaction_with_bytecode_compression(tracer.into(), tx.clone(), true)
        {
            let compressed_bytecodes = vm.get_last_tx_compressed_bytecodes();
            vm.pop_snapshot_no_rollback();

            let trace = Arc::try_unwrap(call_tracer_result)
                .unwrap()
                .take()
                .unwrap_or_default();
            return (result, compressed_bytecodes, trace);
        }
        vm.rollback_to_the_latest_snapshot();

        let call_tracer_result = Arc::new(OnceCell::default());
        let tracer = if self.save_call_traces {
            vec![CallTracer::new(call_tracer_result.clone()).into_tracer_pointer()]
        } else {
            vec![]
        };

        let result =
            vm.inspect_transaction_with_bytecode_compression(tracer.into(), tx.clone(), false);
        result
            .0
            .expect("Compression can't fail if we don't apply it");
        let compressed_bytecodes = vm.get_last_tx_compressed_bytecodes();

        // TODO implement tracer manager which will be responsible
        // for collecting result from all tracers and save it to the database
        let trace = Arc::try_unwrap(call_tracer_result)
            .unwrap()
            .take()
            .unwrap_or_default();
        (result.1, compressed_bytecodes, trace)
    }

    // Err when transaction is rejected.
    // `Ok(TxExecutionStatus::Success)` when the transaction succeeded
    // `Ok(TxExecutionStatus::Failure)` when the transaction failed.
    // Note that failed transactions are considered properly processed and are included in blocks
    fn execute_tx_in_vm<S: WriteStorage>(
        &self,
        tx: &Transaction,
        vm: &mut VmInstance<S, HistoryEnabled>,
    ) -> (
        VmExecutionResultAndLogs,
        Vec<CompressedBytecodeInfo>,
        Vec<Call>,
    ) {
        let call_tracer_result = Arc::new(OnceCell::default());
        let tracer = if self.save_call_traces {
            vec![CallTracer::new(call_tracer_result.clone()).into_tracer_pointer()]
        } else {
            vec![]
        };

        let (published_bytecodes, mut result) =
            vm.inspect_transaction_with_bytecode_compression(tracer.into(), tx.clone(), true);
        if published_bytecodes.is_ok() {
            let compressed_bytecodes = vm.get_last_tx_compressed_bytecodes();

            let trace = Arc::try_unwrap(call_tracer_result)
                .unwrap()
                .take()
                .unwrap_or_default();
            (result, compressed_bytecodes, trace)
        } else {
            // Transaction failed to publish bytecodes, we reject it so initiator doesn't pay fee.
            result.result = ExecutionResult::Halt {
                reason: Halt::FailedToPublishCompressedBytecodes,
            };
            (result, Default::default(), Default::default())
        }
    }
=======
>>>>>>> dacd8c99
}<|MERGE_RESOLUTION|>--- conflicted
+++ resolved
@@ -1,19 +1,8 @@
 use std::fmt;
 
 use async_trait::async_trait;
-<<<<<<< HEAD
-use multivm::{
-    interface::{
-        ExecutionResult, FinishedL1Batch, Halt, L1BatchEnv, L2BlockEnv, SystemEnv,
-        VmExecutionResultAndLogs, VmInterface, VmInterfaceHistoryEnabled,
-    },
-    tracers::CallTracer,
-    vm_latest::HistoryEnabled,
-    MultiVMTracer, VmInstance,
-=======
 use multivm::interface::{
     FinishedL1Batch, Halt, L1BatchEnv, L2BlockEnv, SystemEnv, VmExecutionResultAndLogs,
->>>>>>> dacd8c99
 };
 use tokio::{
     sync::{mpsc, oneshot, watch},
@@ -180,263 +169,4 @@
     StartNextMiniblock(L2BlockEnv, oneshot::Sender<()>),
     RollbackLastTx(oneshot::Sender<()>),
     FinishBatch(oneshot::Sender<(FinishedL1Batch, Option<WitnessBlockState>)>),
-<<<<<<< HEAD
-}
-
-/// Implementation of the "primary" (non-test) batch executor.
-/// Upon launch, it initializes the VM object with provided block context and properties, and keeps applying
-/// transactions until the batch is sealed.
-///
-/// One `BatchExecutor` can execute exactly one batch, so once the batch is sealed, a new `BatchExecutor` object must
-/// be constructed.
-#[derive(Debug)]
-pub(super) struct BatchExecutor {
-    save_call_traces: bool,
-    max_allowed_tx_gas_limit: U256,
-    optional_bytecode_compression: bool,
-    commands: mpsc::Receiver<Command>,
-}
-
-impl BatchExecutor {
-    pub(super) fn run(
-        mut self,
-        secondary_storage: RocksdbStorage,
-        l1_batch_params: L1BatchEnv,
-        system_env: SystemEnv,
-        upload_witness_inputs_to_gcs: bool,
-    ) {
-        tracing::info!("Starting executing batch #{:?}", &l1_batch_params.number);
-
-        let storage_view = StorageView::new(secondary_storage).to_rc_ptr();
-
-        let mut vm = VmInstance::new(l1_batch_params, system_env, storage_view.clone());
-
-        while let Some(cmd) = self.commands.blocking_recv() {
-            match cmd {
-                Command::ExecuteTx(tx, resp) => {
-                    let result = self.execute_tx(&tx, &mut vm);
-                    resp.send(result).unwrap();
-                }
-                Command::RollbackLastTx(resp) => {
-                    self.rollback_last_tx(&mut vm);
-                    resp.send(()).unwrap();
-                }
-                Command::StartNextMiniblock(l2_block_env, resp) => {
-                    self.start_next_miniblock(l2_block_env, &mut vm);
-                    resp.send(()).unwrap();
-                }
-                Command::FinishBatch(resp) => {
-                    let vm_block_result = self.finish_batch(&mut vm);
-                    let witness_block_state = if upload_witness_inputs_to_gcs {
-                        Some(storage_view.borrow_mut().witness_block_state())
-                    } else {
-                        None
-                    };
-                    resp.send((vm_block_result, witness_block_state)).unwrap();
-
-                    // `storage_view` cannot be accessed while borrowed by the VM,
-                    // so this is the only point at which storage metrics can be obtained
-                    let metrics = storage_view.as_ref().borrow_mut().metrics();
-                    EXECUTOR_METRICS.batch_storage_interaction_duration[&InteractionType::GetValue]
-                        .observe(metrics.time_spent_on_get_value);
-                    EXECUTOR_METRICS.batch_storage_interaction_duration[&InteractionType::SetValue]
-                        .observe(metrics.time_spent_on_set_value);
-                    return;
-                }
-            }
-        }
-        // State keeper can exit because of stop signal, so it's OK to exit mid-batch.
-        tracing::info!("State keeper exited with an unfinished batch");
-    }
-
-    fn execute_tx<S: WriteStorage>(
-        &self,
-        tx: &Transaction,
-        vm: &mut VmInstance<S, HistoryEnabled>,
-    ) -> TxExecutionResult {
-        // Save pre-`execute_next_tx` VM snapshot.
-        vm.make_snapshot();
-
-        // Reject transactions with too big gas limit.
-        // They are also rejected on the API level, but
-        // we need to secure ourselves in case some tx will somehow get into mempool.
-        if tx.gas_limit() > self.max_allowed_tx_gas_limit {
-            tracing::warn!(
-                "Found tx with too big gas limit in state keeper, hash: {:?}, gas_limit: {}",
-                tx.hash(),
-                tx.gas_limit()
-            );
-            return TxExecutionResult::RejectedByVm {
-                reason: Halt::TooBigGasLimit,
-            };
-        }
-
-        // Execute the transaction.
-        let latency = KEEPER_METRICS.tx_execution_time[&TxExecutionStage::Execution].start();
-        let (tx_result, compressed_bytecodes, call_tracer_result) =
-            if self.optional_bytecode_compression {
-                self.execute_tx_in_vm_with_optional_compression(tx, vm)
-            } else {
-                self.execute_tx_in_vm(tx, vm)
-            };
-        latency.observe();
-        APP_METRICS.processed_txs[&TxStage::StateKeeper].inc();
-        APP_METRICS.processed_l1_txs[&TxStage::StateKeeper].inc_by(tx.is_l1().into());
-
-        if let ExecutionResult::Halt { reason } = tx_result.result {
-            return match reason {
-                Halt::BootloaderOutOfGas => TxExecutionResult::BootloaderOutOfGasForTx,
-                _ => TxExecutionResult::RejectedByVm { reason },
-            };
-        }
-
-        let tx_metrics = ExecutionMetricsForCriteria::new(Some(tx), &tx_result);
-
-        if !vm.has_enough_gas_for_batch_tip() {
-            return TxExecutionResult::BootloaderOutOfGasForBlockTip;
-        }
-
-        TxExecutionResult::Success {
-            tx_result: Box::new(tx_result),
-            tx_metrics: Box::new(tx_metrics),
-            compressed_bytecodes,
-            call_tracer_result,
-        }
-    }
-
-    fn rollback_last_tx<S: WriteStorage>(&self, vm: &mut VmInstance<S, HistoryEnabled>) {
-        let latency = KEEPER_METRICS.tx_execution_time[&TxExecutionStage::TxRollback].start();
-        vm.rollback_to_the_latest_snapshot();
-        latency.observe();
-    }
-
-    fn start_next_miniblock<S: WriteStorage>(
-        &self,
-        l2_block_env: L2BlockEnv,
-        vm: &mut VmInstance<S, HistoryEnabled>,
-    ) {
-        vm.start_new_l2_block(l2_block_env);
-    }
-
-    fn finish_batch<S: WriteStorage>(
-        &self,
-        vm: &mut VmInstance<S, HistoryEnabled>,
-    ) -> FinishedL1Batch {
-        // The vm execution was paused right after the last transaction was executed.
-        // There is some post-processing work that the VM needs to do before the block is fully processed.
-        let result = vm.finish_batch();
-        if result.block_tip_execution_result.result.is_failed() {
-            panic!(
-                "VM must not fail when finalizing block: {:#?}",
-                result.block_tip_execution_result.result
-            );
-        }
-        result
-    }
-
-    fn execute_tx_in_vm_with_optional_compression<S: WriteStorage>(
-        &self,
-        tx: &Transaction,
-        vm: &mut VmInstance<S, HistoryEnabled>,
-    ) -> (
-        VmExecutionResultAndLogs,
-        Vec<CompressedBytecodeInfo>,
-        Vec<Call>,
-    ) {
-        // Note, that the space where we can put the calldata for compressing transactions
-        // is limited and the transactions do not pay for taking it.
-        // In order to not let the accounts spam the space of compressed bytecodes with bytecodes
-        // that will not be published (e.g. due to out of gas), we use the following scheme:
-        // We try to execute the transaction with compressed bytecodes.
-        // If it fails and the compressed bytecodes have not been published,
-        // it means that there is no sense in polluting the space of compressed bytecodes,
-        // and so we re-execute the transaction, but without compression.
-
-        // Saving the snapshot before executing
-        vm.make_snapshot();
-
-        let call_tracer_result = Arc::new(OnceCell::default());
-        let tracer = if self.save_call_traces {
-            vec![CallTracer::new(call_tracer_result.clone()).into_tracer_pointer()]
-        } else {
-            vec![]
-        };
-
-        if let (Ok(()), result) =
-            vm.inspect_transaction_with_bytecode_compression(tracer.into(), tx.clone(), true)
-        {
-            let compressed_bytecodes = vm.get_last_tx_compressed_bytecodes();
-            vm.pop_snapshot_no_rollback();
-
-            let trace = Arc::try_unwrap(call_tracer_result)
-                .unwrap()
-                .take()
-                .unwrap_or_default();
-            return (result, compressed_bytecodes, trace);
-        }
-        vm.rollback_to_the_latest_snapshot();
-
-        let call_tracer_result = Arc::new(OnceCell::default());
-        let tracer = if self.save_call_traces {
-            vec![CallTracer::new(call_tracer_result.clone()).into_tracer_pointer()]
-        } else {
-            vec![]
-        };
-
-        let result =
-            vm.inspect_transaction_with_bytecode_compression(tracer.into(), tx.clone(), false);
-        result
-            .0
-            .expect("Compression can't fail if we don't apply it");
-        let compressed_bytecodes = vm.get_last_tx_compressed_bytecodes();
-
-        // TODO implement tracer manager which will be responsible
-        // for collecting result from all tracers and save it to the database
-        let trace = Arc::try_unwrap(call_tracer_result)
-            .unwrap()
-            .take()
-            .unwrap_or_default();
-        (result.1, compressed_bytecodes, trace)
-    }
-
-    // Err when transaction is rejected.
-    // `Ok(TxExecutionStatus::Success)` when the transaction succeeded
-    // `Ok(TxExecutionStatus::Failure)` when the transaction failed.
-    // Note that failed transactions are considered properly processed and are included in blocks
-    fn execute_tx_in_vm<S: WriteStorage>(
-        &self,
-        tx: &Transaction,
-        vm: &mut VmInstance<S, HistoryEnabled>,
-    ) -> (
-        VmExecutionResultAndLogs,
-        Vec<CompressedBytecodeInfo>,
-        Vec<Call>,
-    ) {
-        let call_tracer_result = Arc::new(OnceCell::default());
-        let tracer = if self.save_call_traces {
-            vec![CallTracer::new(call_tracer_result.clone()).into_tracer_pointer()]
-        } else {
-            vec![]
-        };
-
-        let (published_bytecodes, mut result) =
-            vm.inspect_transaction_with_bytecode_compression(tracer.into(), tx.clone(), true);
-        if published_bytecodes.is_ok() {
-            let compressed_bytecodes = vm.get_last_tx_compressed_bytecodes();
-
-            let trace = Arc::try_unwrap(call_tracer_result)
-                .unwrap()
-                .take()
-                .unwrap_or_default();
-            (result, compressed_bytecodes, trace)
-        } else {
-            // Transaction failed to publish bytecodes, we reject it so initiator doesn't pay fee.
-            result.result = ExecutionResult::Halt {
-                reason: Halt::FailedToPublishCompressedBytecodes,
-            };
-            (result, Default::default(), Default::default())
-        }
-    }
-=======
->>>>>>> dacd8c99
 }