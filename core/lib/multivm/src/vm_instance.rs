use crate::interface::{
    FinishedL1Batch, L2BlockEnv, SystemEnv, TxExecutionMode, VmExecutionMode, VmMemoryMetrics,
};
use std::collections::HashSet;

use zksync_state::{ReadStorage, StorageView};
use zksync_utils::bytecode::{hash_bytecode, CompressedBytecodeInfo};

use crate::glue::history_mode::HistoryMode;
use crate::glue::tracer::MultivmTracer;
use crate::glue::GlueInto;

pub struct VmInstance<S: ReadStorage, H: HistoryMode> {
    pub(crate) vm: VmInstanceVersion<S, H>,
    pub(crate) system_env: SystemEnv,
    pub(crate) last_tx_compressed_bytecodes: Vec<CompressedBytecodeInfo>,
}

#[derive(Debug)]
pub(crate) enum VmInstanceVersion<S: ReadStorage, H: HistoryMode> {
    VmM5(Box<crate::vm_m5::VmInstance<StorageView<S>>>),
    VmM6(Box<crate::vm_m6::VmInstance<StorageView<S>, H::VmM6Mode>>),
    Vm1_3_2(Box<crate::vm_1_3_2::VmInstance<StorageView<S>, H::Vm1_3_2Mode>>),
    VmVirtualBlocks(Box<crate::vm_virtual_blocks::Vm<StorageView<S>, H::VmVirtualBlocksMode>>),
    VmVirtualBlocksRefundsEnhancement(
<<<<<<< HEAD
        Box<crate::vm_latest::Vm<StorageView<S>, H::VmVirtualBlocksRefundsEnhancement>>,
=======
        Box<
            crate::vm_refunds_enhancement::Vm<StorageView<S>, H::VmVirtualBlocksRefundsEnhancement>,
        >,
>>>>>>> e61d9e5f
    ),
    VmBoojumIntegration(Box<crate::vm_latest::Vm<StorageView<S>, H::VmBoojumIntegration>>),
}

impl<S: ReadStorage, H: HistoryMode> VmInstance<S, H> {
    /// Push tx into memory for the future execution
    pub fn push_transaction(&mut self, tx: &zksync_types::Transaction) {
        match &mut self.vm {
            VmInstanceVersion::VmM5(vm) => {
                crate::vm_m5::vm_with_bootloader::push_transaction_to_bootloader_memory(
                    vm,
                    tx,
                    self.system_env.execution_mode.glue_into(),
                )
            }
            VmInstanceVersion::VmM6(vm) => {
                crate::vm_m6::vm_with_bootloader::push_transaction_to_bootloader_memory(
                    vm,
                    tx,
                    self.system_env.execution_mode.glue_into(),
                    None,
                )
            }
            VmInstanceVersion::Vm1_3_2(vm) => {
                crate::vm_1_3_2::vm_with_bootloader::push_transaction_to_bootloader_memory(
                    vm,
                    tx,
                    self.system_env.execution_mode.glue_into(),
                    None,
                )
            }
            VmInstanceVersion::VmVirtualBlocks(vm) => {
                vm.push_transaction(tx.clone());
            }
            VmInstanceVersion::VmVirtualBlocksRefundsEnhancement(vm) => {
                vm.push_transaction(tx.clone());
            }
            VmInstanceVersion::VmBoojumIntegration(vm) => {
                vm.push_transaction(tx.clone());
            }
        }
    }

    /// Return the results of execution of all batch
    pub fn finish_batch(&mut self) -> FinishedL1Batch {
        match &mut self.vm {
            VmInstanceVersion::VmM5(vm) => vm
                .execute_till_block_end(
                    crate::vm_m5::vm_with_bootloader::BootloaderJobType::BlockPostprocessing,
                )
                .glue_into(),
            VmInstanceVersion::VmM6(vm) => vm
                .execute_till_block_end(
                    crate::vm_m6::vm_with_bootloader::BootloaderJobType::BlockPostprocessing,
                )
                .glue_into(),
            VmInstanceVersion::Vm1_3_2(vm) => vm
                .execute_till_block_end(
                    crate::vm_1_3_2::vm_with_bootloader::BootloaderJobType::BlockPostprocessing,
                )
                .glue_into(),
            VmInstanceVersion::VmVirtualBlocks(vm) => {
                let result = vm.execute(VmExecutionMode::Batch.glue_into());
                let execution_state = vm.get_current_execution_state();
                let bootloader_memory = vm.get_bootloader_memory();
                FinishedL1Batch {
                    block_tip_execution_result: result.glue_into(),
                    final_execution_state: execution_state.glue_into(),
                    final_bootloader_memory: Some(bootloader_memory),
                }
            }
            VmInstanceVersion::VmVirtualBlocksRefundsEnhancement(vm) => {
                let result = vm.execute(VmExecutionMode::Batch);
                let execution_state = vm.get_current_execution_state();
                let bootloader_memory = vm.get_bootloader_memory();
                FinishedL1Batch {
                    block_tip_execution_result: result,
                    final_execution_state: execution_state,
                    final_bootloader_memory: Some(bootloader_memory),
                }
            }
            VmInstanceVersion::VmBoojumIntegration(vm) => {
                let result = vm.execute(VmExecutionMode::Batch);
                let execution_state = vm.get_current_execution_state();
                let bootloader_memory = vm.get_bootloader_memory();
                FinishedL1Batch {
                    block_tip_execution_result: result,
                    final_execution_state: execution_state,
                    final_bootloader_memory: Some(bootloader_memory),
                }
            }
        }
    }

    /// Execute the batch without stops after each tx.
    /// This method allows to execute the part  of the VM cycle after executing all txs.
    pub fn execute_block_tip(&mut self) -> crate::interface::VmExecutionResultAndLogs {
        match &mut self.vm {
            VmInstanceVersion::VmM5(vm) => vm.execute_block_tip().glue_into(),
            VmInstanceVersion::VmM6(vm) => vm.execute_block_tip().glue_into(),
            VmInstanceVersion::Vm1_3_2(vm) => vm.execute_block_tip().glue_into(),
            VmInstanceVersion::VmVirtualBlocks(vm) => vm
                .execute(VmExecutionMode::Bootloader.glue_into())
                .glue_into(),
            VmInstanceVersion::VmVirtualBlocksRefundsEnhancement(vm) => {
                vm.execute(VmExecutionMode::Bootloader)
            }
            VmInstanceVersion::VmBoojumIntegration(vm) => vm.execute(VmExecutionMode::Bootloader),
        }
    }

    /// Execute next transaction and stop vm right after next transaction execution
    pub fn execute_next_transaction(&mut self) -> crate::interface::VmExecutionResultAndLogs {
        match &mut self.vm {
            VmInstanceVersion::VmM5(vm) => match self.system_env.execution_mode {
                TxExecutionMode::VerifyExecute => vm.execute_next_tx().glue_into(),
                TxExecutionMode::EstimateFee | TxExecutionMode::EthCall => vm
                    .execute_till_block_end(
                        crate::vm_m5::vm_with_bootloader::BootloaderJobType::TransactionExecution,
                    )
                    .glue_into(),
            },
            VmInstanceVersion::VmM6(vm) => {
                match self.system_env.execution_mode {
                    TxExecutionMode::VerifyExecute => {
                        // Even that call tracer is supported by vm vm1.3.2, we don't use it for multivm
                        vm.execute_next_tx(
                            self.system_env.default_validation_computational_gas_limit,
                            false,
                        )
                        .glue_into()
                    }
                    TxExecutionMode::EstimateFee | TxExecutionMode::EthCall => vm
                        .execute_till_block_end(
                             crate::vm_m6::vm_with_bootloader::BootloaderJobType::TransactionExecution,
                        )
                        .glue_into(),
                }
            }
            VmInstanceVersion::Vm1_3_2(vm) => {
                match self.system_env.execution_mode {
                    TxExecutionMode::VerifyExecute => {
                        // Even that call tracer is supported by vm vm1.3.2, we don't use it for multivm
                        vm.execute_next_tx(
                            self.system_env.default_validation_computational_gas_limit,
                            false,
                        )
                        .glue_into()
                    }
                    TxExecutionMode::EstimateFee | TxExecutionMode::EthCall => vm
                        .execute_till_block_end(
                            crate::vm_1_3_2::vm_with_bootloader::BootloaderJobType::TransactionExecution,
                        )
                        .glue_into(),
                }
            }
            VmInstanceVersion::VmVirtualBlocks(vm) => {
                vm.execute(VmExecutionMode::OneTx.glue_into()).glue_into()
            }
            VmInstanceVersion::VmVirtualBlocksRefundsEnhancement(vm) => {
                vm.execute(VmExecutionMode::OneTx)
            }
            VmInstanceVersion::VmBoojumIntegration(vm) => vm.execute(VmExecutionMode::OneTx),
        }
    }

    /// Get compressed bytecodes of the last executed transaction
    pub fn get_last_tx_compressed_bytecodes(&self) -> Vec<CompressedBytecodeInfo> {
        match &self.vm {
            VmInstanceVersion::VmVirtualBlocks(vm) => vm.get_last_tx_compressed_bytecodes(),
            VmInstanceVersion::VmVirtualBlocksRefundsEnhancement(vm) => {
                vm.get_last_tx_compressed_bytecodes()
            }
            VmInstanceVersion::VmBoojumIntegration(vm) => vm.get_last_tx_compressed_bytecodes(),
            _ => self.last_tx_compressed_bytecodes.clone(),
        }
    }

    /// Execute next transaction with custom tracers
    pub fn inspect_next_transaction(
        &mut self,
        tracers: Vec<Box<dyn MultivmTracer<StorageView<S>, H>>>,
    ) -> crate::interface::VmExecutionResultAndLogs {
        match &mut self.vm {
            VmInstanceVersion::VmVirtualBlocks(vm) => vm
                .inspect(
                    tracers
                        .into_iter()
                        .map(|tracer| tracer.vm_virtual_blocks())
                        .collect(),
                    VmExecutionMode::OneTx.glue_into(),
                )
                .glue_into(),
            VmInstanceVersion::VmVirtualBlocksRefundsEnhancement(vm) => vm.inspect(
                tracers
                    .into_iter()
                    .map(|tracer| tracer.vm_refunds_enhancement())
                    .collect(),
                VmExecutionMode::OneTx,
            ),
            VmInstanceVersion::VmBoojumIntegration(vm) => vm.inspect(
                tracers.into_iter().map(|tracer| tracer.latest()).collect(),
                VmExecutionMode::OneTx,
            ),
            _ => self.execute_next_transaction(),
        }
    }

    /// Execute transaction with optional bytecode compression.
    fn execute_transaction_with_bytecode_compression(
        &mut self,
        tx: zksync_types::Transaction,
        with_compression: bool,
    ) -> Result<
        crate::interface::VmExecutionResultAndLogs,
        crate::interface::BytecodeCompressionError,
    > {
        match &mut self.vm {
            VmInstanceVersion::VmM5(vm) => {
                crate::vm_m5::vm_with_bootloader::push_transaction_to_bootloader_memory(
                    vm,
                    &tx,
                    self.system_env.execution_mode.glue_into(),
                );
                Ok(vm.execute_next_tx().glue_into())
            }
            VmInstanceVersion::VmM6(vm) => {
                use crate::vm_m6::storage::Storage;
                let bytecodes = if with_compression {
                    let deps = tx.execute.factory_deps.as_deref().unwrap_or_default();
                    let mut deps_hashes = HashSet::with_capacity(deps.len());
                    let mut bytecode_hashes = vec![];
                    let filtered_deps = deps.iter().filter_map(|bytecode| {
                        let bytecode_hash = hash_bytecode(bytecode);
                        let is_known = !deps_hashes.insert(bytecode_hash)
                            || vm
                                .state
                                .storage
                                .storage
                                .get_ptr()
                                .borrow_mut()
                                .is_bytecode_exists(&bytecode_hash);

                        if is_known {
                            None
                        } else {
                            bytecode_hashes.push(bytecode_hash);
                            CompressedBytecodeInfo::from_original(bytecode.clone()).ok()
                        }
                    });
                    let compressed_bytecodes: Vec<_> = filtered_deps.collect();

                    self.last_tx_compressed_bytecodes = compressed_bytecodes.clone();
                    crate::vm_m6::vm_with_bootloader::push_transaction_to_bootloader_memory(
                        vm,
                        &tx,
                        self.system_env.execution_mode.glue_into(),
                        Some(compressed_bytecodes),
                    );
                    bytecode_hashes
                } else {
                    crate::vm_m6::vm_with_bootloader::push_transaction_to_bootloader_memory(
                        vm,
                        &tx,
                        self.system_env.execution_mode.glue_into(),
                        Some(vec![]),
                    );
                    vec![]
                };

                // Even that call tracer is supported by vm m6, we don't use it for multivm
                let result = vm
                    .execute_next_tx(
                        self.system_env.default_validation_computational_gas_limit,
                        false,
                    )
                    .glue_into();
                if bytecodes.iter().any(|info| {
                    !vm.state
                        .storage
                        .storage
                        .get_ptr()
                        .borrow_mut()
                        .is_bytecode_exists(info)
                }) {
                    Err(crate::interface::BytecodeCompressionError::BytecodeCompressionFailed)
                } else {
                    Ok(result)
                }
            }
            VmInstanceVersion::Vm1_3_2(vm) => {
                use crate::vm_m6::storage::Storage;
                let bytecodes = if with_compression {
                    let deps = tx.execute.factory_deps.as_deref().unwrap_or_default();
                    let mut deps_hashes = HashSet::with_capacity(deps.len());
                    let mut bytecode_hashes = vec![];
                    let filtered_deps = deps.iter().filter_map(|bytecode| {
                        let bytecode_hash = hash_bytecode(bytecode);
                        let is_known = !deps_hashes.insert(bytecode_hash)
                            || vm
                                .state
                                .storage
                                .storage
                                .get_ptr()
                                .borrow_mut()
                                .is_bytecode_exists(&bytecode_hash);

                        if is_known {
                            None
                        } else {
                            bytecode_hashes.push(bytecode_hash);
                            CompressedBytecodeInfo::from_original(bytecode.clone()).ok()
                        }
                    });
                    let compressed_bytecodes: Vec<_> = filtered_deps.collect();

                    self.last_tx_compressed_bytecodes = compressed_bytecodes.clone();
                    crate::vm_1_3_2::vm_with_bootloader::push_transaction_to_bootloader_memory(
                        vm,
                        &tx,
                        self.system_env.execution_mode.glue_into(),
                        Some(compressed_bytecodes),
                    );
                    bytecode_hashes
                } else {
                    crate::vm_1_3_2::vm_with_bootloader::push_transaction_to_bootloader_memory(
                        vm,
                        &tx,
                        self.system_env.execution_mode.glue_into(),
                        Some(vec![]),
                    );
                    vec![]
                };

                // Even that call tracer is supported by vm m6, we don't use it for multivm
                let result = vm
                    .execute_next_tx(
                        self.system_env.default_validation_computational_gas_limit,
                        false,
                    )
                    .glue_into();
                if bytecodes.iter().any(|info| {
                    !vm.state
                        .storage
                        .storage
                        .get_ptr()
                        .borrow_mut()
                        .is_bytecode_exists(info)
                }) {
                    Err(crate::interface::BytecodeCompressionError::BytecodeCompressionFailed)
                } else {
                    Ok(result)
                }
            }
            VmInstanceVersion::VmVirtualBlocks(vm) => vm
                .execute_transaction_with_bytecode_compression(tx, with_compression)
                .glue_into(),
            VmInstanceVersion::VmVirtualBlocksRefundsEnhancement(vm) => {
                vm.execute_transaction_with_bytecode_compression(tx, with_compression)
            }
            VmInstanceVersion::VmBoojumIntegration(vm) => {
                vm.execute_transaction_with_bytecode_compression(tx, with_compression)
            }
        }
    }

    /// Inspect transaction with optional bytecode compression.
    pub fn inspect_transaction_with_bytecode_compression(
        &mut self,
        tracers: Vec<Box<dyn MultivmTracer<StorageView<S>, H>>>,
        tx: zksync_types::Transaction,
        with_compression: bool,
    ) -> Result<
        crate::interface::VmExecutionResultAndLogs,
        crate::interface::BytecodeCompressionError,
    > {
        match &mut self.vm {
            VmInstanceVersion::VmVirtualBlocks(vm) => vm
                .inspect_transaction_with_bytecode_compression(
                    tracers
                        .into_iter()
                        .map(|tracer| tracer.vm_virtual_blocks())
                        .collect(),
                    tx,
                    with_compression,
                )
                .glue_into(),
            VmInstanceVersion::VmVirtualBlocksRefundsEnhancement(vm) => vm
                .inspect_transaction_with_bytecode_compression(
                    tracers
                        .into_iter()
                        .map(|tracer| tracer.vm_refunds_enhancement())
                        .collect(),
                    tx,
                    with_compression,
                ),
            VmInstanceVersion::VmBoojumIntegration(vm) => vm
                .inspect_transaction_with_bytecode_compression(
                    tracers.into_iter().map(|tracer| tracer.latest()).collect(),
                    tx,
                    with_compression,
                ),
            _ => {
                self.last_tx_compressed_bytecodes = vec![];
                self.execute_transaction_with_bytecode_compression(tx, with_compression)
            }
        }
    }

    pub fn start_new_l2_block(&mut self, l2_block_env: L2BlockEnv) {
        match &mut self.vm {
            VmInstanceVersion::VmVirtualBlocks(vm) => {
                vm.start_new_l2_block(l2_block_env.glue_into());
            }
            VmInstanceVersion::VmVirtualBlocksRefundsEnhancement(vm) => {
                vm.start_new_l2_block(l2_block_env);
            }
            VmInstanceVersion::VmBoojumIntegration(vm) => {
                vm.start_new_l2_block(l2_block_env);
            }
            _ => {}
        }
    }

    pub fn record_vm_memory_metrics(&self) -> Option<VmMemoryMetrics> {
        match &self.vm {
            VmInstanceVersion::VmM5(_) => None,
            VmInstanceVersion::VmM6(vm) => Some(VmMemoryMetrics {
                event_sink_inner: vm.state.event_sink.get_size(),
                event_sink_history: vm.state.event_sink.get_history_size(),
                memory_inner: vm.state.memory.get_size(),
                memory_history: vm.state.memory.get_history_size(),
                decommittment_processor_inner: vm.state.decommittment_processor.get_size(),
                decommittment_processor_history: vm
                    .state
                    .decommittment_processor
                    .get_history_size(),
                storage_inner: vm.state.storage.get_size(),
                storage_history: vm.state.storage.get_history_size(),
            }),
            VmInstanceVersion::Vm1_3_2(vm) => Some(VmMemoryMetrics {
                event_sink_inner: vm.state.event_sink.get_size(),
                event_sink_history: vm.state.event_sink.get_history_size(),
                memory_inner: vm.state.memory.get_size(),
                memory_history: vm.state.memory.get_history_size(),
                decommittment_processor_inner: vm.state.decommittment_processor.get_size(),
                decommittment_processor_history: vm
                    .state
                    .decommittment_processor
                    .get_history_size(),
                storage_inner: vm.state.storage.get_size(),
                storage_history: vm.state.storage.get_history_size(),
            }),
            VmInstanceVersion::VmVirtualBlocks(vm) => {
                Some(vm.record_vm_memory_metrics().glue_into())
            }
            VmInstanceVersion::VmVirtualBlocksRefundsEnhancement(vm) => {
                Some(vm.record_vm_memory_metrics())
            }
            VmInstanceVersion::VmBoojumIntegration(vm) => Some(vm.record_vm_memory_metrics()),
        }
    }
}

impl<S: ReadStorage> VmInstance<S, crate::vm_latest::HistoryEnabled> {
    pub fn make_snapshot(&mut self) {
        match &mut self.vm {
            VmInstanceVersion::VmM5(vm) => vm.save_current_vm_as_snapshot(),
            VmInstanceVersion::VmM6(vm) => vm.save_current_vm_as_snapshot(),
            VmInstanceVersion::Vm1_3_2(vm) => vm.save_current_vm_as_snapshot(),
            VmInstanceVersion::VmVirtualBlocks(vm) => vm.make_snapshot(),
            VmInstanceVersion::VmVirtualBlocksRefundsEnhancement(vm) => vm.make_snapshot(),
            VmInstanceVersion::VmBoojumIntegration(vm) => vm.make_snapshot(),
        }
    }

    pub fn rollback_to_the_latest_snapshot(&mut self) {
        match &mut self.vm {
            VmInstanceVersion::VmM5(vm) => vm.rollback_to_latest_snapshot_popping(),
            VmInstanceVersion::VmM6(vm) => vm.rollback_to_latest_snapshot_popping(),
            VmInstanceVersion::Vm1_3_2(vm) => vm.rollback_to_latest_snapshot_popping(),
            VmInstanceVersion::VmVirtualBlocks(vm) => {
                vm.rollback_to_the_latest_snapshot();
            }
            VmInstanceVersion::VmVirtualBlocksRefundsEnhancement(vm) => {
                vm.rollback_to_the_latest_snapshot();
            }
            VmInstanceVersion::VmBoojumIntegration(vm) => {
                vm.rollback_to_the_latest_snapshot();
            }
        }
    }

    pub fn pop_snapshot_no_rollback(&mut self) {
        match &mut self.vm {
            VmInstanceVersion::VmM5(vm) => {
                // A dedicated method was added later.
                vm.snapshots.pop().unwrap();
            }
            VmInstanceVersion::VmM6(vm) => vm.pop_snapshot_no_rollback(),
            VmInstanceVersion::Vm1_3_2(vm) => vm.pop_snapshot_no_rollback(),
            VmInstanceVersion::VmVirtualBlocks(vm) => vm.pop_snapshot_no_rollback(),
            VmInstanceVersion::VmVirtualBlocksRefundsEnhancement(vm) => {
                vm.pop_snapshot_no_rollback()
            }
            VmInstanceVersion::VmBoojumIntegration(vm) => vm.pop_snapshot_no_rollback(),
        }
    }
}<|MERGE_RESOLUTION|>--- conflicted
+++ resolved
@@ -23,13 +23,9 @@
     Vm1_3_2(Box<crate::vm_1_3_2::VmInstance<StorageView<S>, H::Vm1_3_2Mode>>),
     VmVirtualBlocks(Box<crate::vm_virtual_blocks::Vm<StorageView<S>, H::VmVirtualBlocksMode>>),
     VmVirtualBlocksRefundsEnhancement(
-<<<<<<< HEAD
-        Box<crate::vm_latest::Vm<StorageView<S>, H::VmVirtualBlocksRefundsEnhancement>>,
-=======
         Box<
             crate::vm_refunds_enhancement::Vm<StorageView<S>, H::VmVirtualBlocksRefundsEnhancement>,
         >,
->>>>>>> e61d9e5f
     ),
     VmBoojumIntegration(Box<crate::vm_latest::Vm<StorageView<S>, H::VmBoojumIntegration>>),
 }
