--- conflicted
+++ resolved
@@ -29,35 +29,29 @@
         ceil_div(pubdata_price, MAX_GAS_PER_PUBDATA_BYTE),
     );
 
-<<<<<<< HEAD
     let gas_per_pubdata = ceil_div(pubdata_price, base_fee);
 
     (base_fee, gas_per_pubdata)
 }
 
 /// Returns the operator's gas price based on the L1 gas price and the minimal gas price.
-pub fn get_operator_gas_price(l1_gas_price: u64, minimal_gas_price: u64) -> u64 {
-    let block_overhead_eth = U256::from(l1_gas_price) * U256::from(BLOCK_OVERHEAD_L1_GAS);
+// pub fn get_operator_gas_price(l1_gas_price: u64, minimal_gas_price: u64) -> u64 {
+//     let block_overhead_eth = U256::from(l1_gas_price) * U256::from(BLOCK_OVERHEAD_L1_GAS);
 
-    // todo: maybe either use a different constant or use coeficients struct
-    let block_overhead_part = 0; //block_overhead_eth / U256::from(MAX_L2_TX_GAS_LIMIT * 10);
+//     // todo: maybe either use a different constant or use coeficients struct
+//     let block_overhead_part = 0; //block_overhead_eth / U256::from(MAX_L2_TX_GAS_LIMIT * 10);
 
-    minimal_gas_price //+ block_overhead_part.as_u64()
-}
+//     minimal_gas_price //+ block_overhead_part.as_u64()
+// }
 
-pub fn get_operator_pubdata_price(l1_gas_price: u64, l1_pubdata_price: u64) -> u64 {
-    let block_overhead_eth = U256::from(l1_gas_price) * U256::from(BLOCK_OVERHEAD_L1_GAS);
+// pub fn get_operator_pubdata_price(l1_gas_price: u64, l1_pubdata_price: u64) -> u64 {
+//     let block_overhead_eth = U256::from(l1_gas_price) * U256::from(BLOCK_OVERHEAD_L1_GAS);
 
-    // todo: maybe either use a different constant or use coeficients struct
-    let block_overhead_part = block_overhead_eth / U256::from(MAX_PUBDATA_PER_L1_BATCH);
+//     // todo: maybe either use a different constant or use coeficients struct
+//     let block_overhead_part = block_overhead_eth / U256::from(MAX_PUBDATA_PER_L1_BATCH);
 
-    l1_pubdata_price + block_overhead_part.as_u64()
-=======
-    (
-        base_fee,
-        base_fee_to_gas_per_pubdata(l1_gas_price, base_fee),
-    )
-}
+//     l1_pubdata_price + block_overhead_part.as_u64()
+// }
 
 /// Calculates the amount of gas required to publish one byte of pubdata
 pub fn base_fee_to_gas_per_pubdata2(fair_pubdata_price: u64, base_fee: u64) -> u64 {
@@ -80,5 +74,4 @@
         base_fee,
         base_fee_to_gas_per_pubdata(fair_pubdata_price, base_fee),
     )
->>>>>>> 9fbd7a2f
 }