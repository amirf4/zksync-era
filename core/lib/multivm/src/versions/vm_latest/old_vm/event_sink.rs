--- conflicted
+++ resolved
@@ -1,11 +1,7 @@
 use std::collections::HashMap;
-<<<<<<< HEAD
+
+use itertools::Itertools;
 use zk_evm_1_4_1::{
-=======
-
-use itertools::Itertools;
-use zk_evm_1_4_0::{
->>>>>>> 6c5dbb8b
     abstractions::EventSink,
     aux_structures::{LogQuery, Timestamp},
     reference_impls::event_sink::EventMessage,
